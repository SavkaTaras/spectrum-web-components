# How to Contribute to Spectrum Web Components

First off, thanks for taking the time to contribute!

The following are a set of guidelines for contributing to Spectrum Web Components, which is hosted on the [Adobe Spectrum Web Components repository](https://github.com/adobe/spectrum-web-components). These are guidelines, not rules. Use your best judgment, and feel free to propose changes to this document in a pull request if the need arises while contributing to the library.

## Code Of Conduct

This project adheres to the Adobe [code of conduct](CODE_OF_CONDUCT.md). By participating,
you are expected to uphold this code. Please report unacceptable behavior to
[Grp-opensourceoffice@adobe.com](mailto:Grp-opensourceoffice@adobe.com).

## TL;DR

> **Note:** [Please don't file an issue to ask a question.](https://github.com/adobe/spectrum-web-components/discussions) You'll get faster results by using the resources below.

We have an official message board with a detailed FAQ and where the community chimes in with helpful advice if you have questions.

-   [Spectrum Web Components FAQ](https://github.com/adobe/spectrum-web-components/discussions/categories/q-a): Your question may have been asked before, take a quick look at the FAQ to see previous questions that may help you.
-   [Github Discussions, the official Spectrum Web Components message board](https://github.com/adobe/spectrum-web-components/discussions): If you don't see a previously asked question, feel free to reach out to the team in the message board.

## How Can I Contribute?

### Contributor License Agreement

All third-party contributions to this project must be accompanied by a signed contributor
license agreement. [Sign our CLA](http://opensource.adobe.com/cla.html).

### Security Issues

Do not open up a GitHub issue if the bug is a security vulnerability in Spectrum Web Components, and instead to refer to our [security policy](https://helpx.adobe.com/security/alertus.html).

## Did you find a bug?

### Before Submitting A Bug Report

-   Check the [Issue Discussions](https://github.com/adobe/spectrum-web-components/issues).
-   You might be able to find the cause of the problem and fix things yourself. Most importantly, check if you can reproduce the problem [in the latest version of Spectrum Web Components](https://studio.webcomponents.dev/workspace/adobe).

-   Perform a [search](https://github.com/adobe/spectrum-web-components/issues) to see if the problem has already been reported. If it has and the issue is still open, add a comment to the existing issue instead of opening a new one.

### Report bugs using Github's [issues](https://github.com/adobe/spectrum-web-components/issues)

We use GitHub issues to track public bugs. Report a bug by [opening a new issue](https://github.com/adobe/spectrum-web-components/issues/new/choose); it's that easy!

### Write bug reports with detail, background, and sample code

Create an issue on the repository and provide the following information by filling in [the template](https://github.com/adobe/spectrum-web-components/blob/main/.github/ISSUE_TEMPLATE/bug_report.yaml).

-   A quick summary and/or background
-   Steps to reproduce -
    -   Please be specific!
    -   Please reproduce your issue in an isolated or abstract environment, preferrably [webcomponents.dev](https://studio.webcomponents.dev/workspace/adobe). Screenshots or videos from your local development environment are often not sufficient to help us determine if the issue originates from our library.
-   What you would expect to happen
-   What actually happens
-   Notes (for example why you think this might be happening, or stuff you tried that didn't work)
-   Issue severity

### Issue severity classification

Providing the correct issue severity classification helps us adequately assess and prioritize your issue.

Please be aware of our issue severity classification criteria:

<!-- prettier-ignore -->
| Severity Level | Description | Examples |
|---|---|---|
| **SEV 1** | A critical design or functionality issue that breaks the design system, causes significant usability problems, or exposes critical security vulnerabilities. This issue impacts all users and/or essential workflows, making users unable to complete any tasks. Requires immediate attention. | Broken navigation system, complete unresponsiveness on all devices, components not rendering, inaccessible primary actions, security vulnerabilities.<br><br>Accessibility: The end user is not able to complete core tasks or activities (e.g., key navigational elements not accessible via keyboard, missing or incorrect form labels that prevent screen reader users from completing forms or actions, critical color contrast issues that prevent users from reading or interacting with essential content). |
| **SEV 2** | A significant problem affecting the design, usability, or functionality of the system or components for a subset of users. This issue causes major disruptions and prevent users from completing tasks or workflows.<br><br>Accessibility: Does not conform with WCAG 2.1 Level AA criteria and blocks core user tasks (no known workaround). | Content that is out of view or unreachable by customers, critical buttons or links not functioning, or actions that cannot be submitted. Unintentional breaking changes causing disruptions in production environments.<br><br>Accessibility: Issue with a component or controller with widespread use and blocks core user tasks (no known workaround). |
| **SEV 3** | A design or functionality issue that causes noticeable errors or minor usability problems for users which either cause confusion or degrade the user experience, but do not prevent task completion.<br><br>Accessibility: Does not conform with WCAG 2.1 Level AA criteria and is either non-blocking for core user tasks or blocking for non-core user tasks. | Misleading labels, inconsistent component behavior, unexpected interactions, decreases in system performance.<br><br>Accessibility: Workarounds are available and discoverable for the end user to complete core user tasks, or the end user is not able to complete non-core user tasks (e.g., inadequate ARIA labels, improper focus management, insufficient color contrast for non-critical elements). |
| **SEV 4** | A minor design flaw that affects user experience, but doesn't have a serious impact on overall usability or functionality. This issue does not prevent users from completing tasks.<br><br>Accessibility: Does not conform with WCAG 2.1 Level AA criteria but has lower user impact. | Minor visual inconsistencies, non-critical content misalignment, or minor layout issues.<br><br>Accessibility: A WCAG violation is present in areas not frequently visited by end users, or it has a lower impact on overall accessibility and usability. |
| **SEV 5** | A low-level design inconsistency or minor issue that slightly affects usability or aesthetic, with minimal impact on users. | Slight color deviations, minor typographical errors, or small spacing inconsistencies that do not impact functionality. |

## Do you intend to add a new feature or change an existing one?

-   Suggest your change in the [ideas list](https://github.com/adobe/spectrum-web-components/discussions/categories/ideas) and start writing code.

-   Do not open an issue on GitHub until you have collected positive feedback about the change. You can start on [Adding your idea here](https://github.com/adobe/spectrum-web-components/discussions/categories/ideas) under Ideas

-   Once your Idea or request is submitted, you can create an [issue](https://github.com/adobe/spectrum-web-components/issues/new/choose) with the New Component or a Feature Request template.

-   Please make sure that your PR follows our [best practices](https://opensource.adobe.com/spectrum-web-components/migrations/2021-8-11/#using-lit%402.0-inside-of-lit-html-and%2For-litelement) and [styleguide](https://spectrum.corp.adobe.com/page/design-tokens/#Usage-guidelines) before you submit for review

## Branching Strategy

### Branch Naming Convention:

-   Use `[username]/[issue]` format for branches.
-   `[username]` identifies the contributor.
-   `[issue]` refers to the associated issue or feature number.

For e.g: Be descriptive after the /, like `john-doe/123-fix-bug`.

## Create your first Pull Request

-   Follow all instructions in [the template](https://github.com/adobe/spectrum-web-components/blob/main/.github/PULL_REQUEST_TEMPLATE.md)
-   After you submit your pull request, verify that all [status checks](https://help.github.com/articles/about-status-checks/) are passing.

## Git Commit Messages

### Commitlint

We use [Commitlint](https://github.com/conventional-changelog/commitlint/#what-is-commitlint) to help manage the semantic versions across the various packages in this library. Please be sure that you take this into consideration when submitting PRs to this repository. Generally, your commits should look like the following:

```bash
type(scope?): subject #scope is optional, but should reference the package you are updating
```

We maintain a specific standard of commit messages while committing to the respository. See [Conventional Commits](https://www.conventionalcommits.org/en/v1.0.0/#summary)

<<<<<<< HEAD
When adding a feature, making a bug fix, or contributing code that should result in semantic versioning changes to any package in the project, be sure to include a [changeset](https://github.com/changesets/changesets/blob/main/docs/adding-a-changeset.md). Follow the steps outlined in the "multi-package repository" section of the [Changesets docs](https://github.com/changesets/changesets/blob/main/docs/adding-a-changeset.md#i-am-in-a-multi-package-repository-a-mono-repo). To add a new changeset, run the command: `yarn changeset`. Follow the prompts provided and once complete, stage the changes and commit to your branch.
=======
## Browser support

When contributing to our system or filing an issue, please consider the target browsers we support.

We support the latest 2 major versions of these browsers for desktop:

-   Google Chrome
-   Mozilla Firefox
-   Microsoft Edge
-   Apple Safari for macOS

We do not support Microsoft Internet Explorer.

We support all viewport sizes across supported desktop browsers.

While our components are designed to be responsive and mobile-friendly, we do not yet fully support mobile browsers due to limited testing in mobile hardware. We encourage contributors to keep mobile compatibility in mind and to test updates on mobile devices when possible.
>>>>>>> 81210575

## Do you want to contribute to the Spectrum Web Components documentation?

Please read [Contributing Guidelines for documentation](https://github.com/adobe/spectrum-web-components#documentation)

Thanks! :heart: :heart: :heart:

The Spectrum Web Components Team<|MERGE_RESOLUTION|>--- conflicted
+++ resolved
@@ -108,9 +108,6 @@
 
 We maintain a specific standard of commit messages while committing to the respository. See [Conventional Commits](https://www.conventionalcommits.org/en/v1.0.0/#summary)
 
-<<<<<<< HEAD
-When adding a feature, making a bug fix, or contributing code that should result in semantic versioning changes to any package in the project, be sure to include a [changeset](https://github.com/changesets/changesets/blob/main/docs/adding-a-changeset.md). Follow the steps outlined in the "multi-package repository" section of the [Changesets docs](https://github.com/changesets/changesets/blob/main/docs/adding-a-changeset.md#i-am-in-a-multi-package-repository-a-mono-repo). To add a new changeset, run the command: `yarn changeset`. Follow the prompts provided and once complete, stage the changes and commit to your branch.
-=======
 ## Browser support
 
 When contributing to our system or filing an issue, please consider the target browsers we support.
@@ -127,7 +124,6 @@
 We support all viewport sizes across supported desktop browsers.
 
 While our components are designed to be responsive and mobile-friendly, we do not yet fully support mobile browsers due to limited testing in mobile hardware. We encourage contributors to keep mobile compatibility in mind and to test updates on mobile devices when possible.
->>>>>>> 81210575
 
 ## Do you want to contribute to the Spectrum Web Components documentation?
 
