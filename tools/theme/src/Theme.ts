--- conflicted
+++ resolved
@@ -45,27 +45,12 @@
 type SettableFragmentTypes = 'color' | 'scale' | 'theme';
 type FragmentMap = Map<string, { name: string; styles: CSSResultGroup }>;
 export type ThemeFragmentMap = Map<FragmentType, FragmentMap>;
-export type Color =
-    | 'light'
-    | 'dark'
-    | 'light-express'
-<<<<<<< HEAD
-    | 'lightest-express'
-    | 'dark-express';
-=======
-    | 'dark-express'
-    | 'darkest-express';
->>>>>>> faae836c
+export type Color = 'light' | 'dark' | 'light-express' | 'dark-express';
 export type Scale = 'medium' | 'large' | 'medium-express' | 'large-express';
 export type ThemeVariant = 'spectrum' | 'express';
 const ThemeVariantValues = ['spectrum', 'express'];
 const ScaleValues = ['medium', 'large', 'medium-express', 'large-express'];
-const ColorValues = [
-    'light',
-    'dark',
-    'light-express',
-    'dark-express',
-];
+const ColorValues = ['light', 'dark', 'light-express', 'dark-express'];
 type FragmentName = Color | Scale | ThemeVariant | 'core' | 'app';
 
 export interface ThemeData {
@@ -196,11 +181,7 @@
      * The Spectrum color stops to apply to content scoped by this `sp-theme` element.
      *
      * A value is requried.
-<<<<<<< HEAD
-     * @type {"lightest" | "light" | "dark" | ""}
-=======
-     * @type {"light" | "dark" | "darkest" | ""}
->>>>>>> faae836c
+     * @type {"light" | "dark" | ""}
      * @attr
      */
     get color(): Color | '' {
