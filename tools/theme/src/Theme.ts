--- conflicted
+++ resolved
@@ -57,12 +57,9 @@
     | 'darkest-express'
     | 'light-spectrum-two'
     | 'dark-spectrum-two';
-<<<<<<< HEAD
-=======
 export type ThemeVariant = 'spectrum' | 'express' | 'spectrum-two';
 export type SystemVariant = 'spectrum' | 'express' | 'spectrum-two';
 const SystemVariantValues = ['spectrum', 'express', 'spectrum-two'];
->>>>>>> 1482230b
 export type Scale =
     | 'medium'
     | 'large'
@@ -70,11 +67,6 @@
     | 'large-express'
     | 'medium-spectrum-two'
     | 'large-spectrum-two';
-<<<<<<< HEAD
-export type ThemeVariant = 'spectrum' | 'express' | 'spectrum-two';
-const ThemeVariantValues = ['spectrum', 'express', 'spectrum-two'];
-=======
->>>>>>> 1482230b
 const ScaleValues = [
     'medium',
     'large',
@@ -341,17 +333,6 @@
             name: FragmentName,
             kind?: FragmentType
         ): CSSResultGroup | undefined => {
-<<<<<<< HEAD
-            let themeSuffix = '';
-            if (kind && kind !== 'theme') {
-                if (this.theme === 'express') {
-                    themeSuffix = '-express';
-                } else if (this.theme === 'spectrum-two') {
-                    themeSuffix = '-spectrum-two';
-                }
-            }
-            const currentStyles = fragments.get(`${name}${themeSuffix}`);
-=======
             const currentStyles =
                 kind &&
                 kind !== 'theme' &&
@@ -360,7 +341,6 @@
                 this.system !== 'spectrum'
                     ? fragments.get(`${name}-${this.theme}`)
                     : fragments.get(name);
->>>>>>> 1482230b
             // theme="spectrum" is available by default and doesn't need to be applied.
             const isAppliedFragment =
                 name === 'spectrum' || !kind || this.hasAttribute(kind);
