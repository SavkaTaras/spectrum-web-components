--- conflicted
+++ resolved
@@ -25,11 +25,7 @@
     it('loads - light', async () => {
         const el = await fixture<Theme>(
             html`
-<<<<<<< HEAD
-                <sp-theme system="classic" color="light"></sp-theme>
-=======
                 <sp-theme system="spectrum" color="light"></sp-theme>
->>>>>>> f1892204
             `
         );
 
@@ -237,8 +233,6 @@
         expect(el.system).to.equal('express');
         expect(el.theme).to.equal('express');
     });
-<<<<<<< HEAD
-=======
 });
 
 describe('Themes', () => {
@@ -276,5 +270,4 @@
         expect(el.theme).to.equal('express');
         expect(el.system).to.equal('express');
     });
->>>>>>> f1892204
 });