{
    "name": "@spectrum-web-components/styles",
    "version": "0.42.3",
    "publishConfig": {
        "access": "public"
    },
    "description": "",
    "license": "Apache-2.0",
    "repository": {
        "type": "git",
        "url": "https://github.com/adobe/spectrum-web-components.git",
        "directory": "tools/styles"
    },
    "author": "",
    "homepage": "https://opensource.adobe.com/spectrum-web-components/tools/styles",
    "bugs": {
        "url": "https://github.com/adobe/spectrum-web-components/issues"
    },
    "main": "src/spectrum-base.css.js",
    "module": "src/spectrum-base.css.js",
    "type": "module",
    "exports": {
        ".": "./src/spectrum-base.css.js",
        "./package.json": "./package.json",
        "./all-large-dark.css": "./all-large-dark.css",
        "./all-large-darkest.css": "./all-large-darkest.css",
        "./all-large-light.css": "./all-large-light.css",
        "./all-large-lightest.css": "./all-large-lightest.css",
        "./all-medium-dark.css": "./all-medium-dark.css",
        "./all-medium-darkest.css": "./all-medium-darkest.css",
        "./all-medium-light.css": "./all-medium-light.css",
        "./all-medium-lightest.css": "./all-medium-lightest.css",
        "./core-global.css": "./core-global.css",
        "./express/core-global.css": "./express/core-global.css",
        "./scale-large.css": "./scale-large.css",
        "./express/scale-large.css": "./express/scale-large.css",
        "./scale-medium.css": "./scale-medium.css",
        "./express/scale-medium.css": "./express/scale-medium.css",
        "./theme-dark.css": "./theme-dark.css",
        "./express/theme-dark.css": "./express/theme-dark.css",
        "./theme-darkest.css": "./theme-darkest.css",
        "./express/theme-darkest.css": "./express/theme-darkest.css",
        "./theme-light.css": "./theme-light.css",
        "./express/theme-light.css": "./express/theme-light.css",
        "./theme-lightest.css": "./theme-lightest.css",
        "./express/theme-lightest.css": "./express/theme-lightest.css",
        "./typography.css": "./typography.css",
        "./body.js": {
            "development": "./body.dev.js",
            "default": "./body.js"
        },
        "./code.js": {
            "development": "./code.dev.js",
            "default": "./code.js"
        },
        "./detail.js": {
            "development": "./detail.dev.js",
            "default": "./detail.js"
        },
        "./heading.js": {
            "development": "./heading.dev.js",
            "default": "./heading.js"
        },
        "./typography.js": {
            "development": "./typography.dev.js",
            "default": "./typography.js"
        },
        "./src/spectrum-base.css": "./src/spectrum-base.css",
        "./src/spectrum-body.css": "./src/spectrum-body.css",
        "./src/spectrum-code.css": "./src/spectrum-code.css",
        "./src/spectrum-detail.css": "./src/spectrum-code.css",
        "./src/spectrum-heading.css": "./src/spectrum-heading.css",
        "./src/spectrum-lang.css": "./src/spectrum-lang.css",
        "./src/spectrum-typography.css": "./src/spectrum-typography.css",
        "./tokens/express/custom-large-vars.css": "./tokens/express/custom-large-vars.css",
        "./tokens/express/custom-medium-vars.css": "./tokens/express/custom-medium-vars.css",
        "./tokens/express/custom-vars.css": "./tokens/express/custom-vars.css",
        "./tokens/express/global-vars.css": "./tokens/express/global-vars.css",
        "./tokens/express/large-vars.css": "./tokens/express/large-vars.css",
        "./tokens/express/medium-vars.css": "./tokens/express/medium-vars.css",
        "./tokens/spectrum/custom-large-vars.css": "./tokens/spectrum/custom-large-vars.css",
        "./tokens/spectrum/custom-medium-vars.css": "./tokens/spectrum/custom-medium-vars.css",
        "./tokens/spectrum/custom-vars.css": "./tokens/spectrum/custom-vars.css",
        "./tokens/spectrum/global-vars.css": "./tokens/spectrum/global-vars.css",
        "./tokens/spectrum/large-vars.css": "./tokens/spectrum/large-vars.css",
        "./tokens/spectrum/medium-vars.css": "./tokens/spectrum/medium-vars.css",
        "./tokens-v2/spectrum/custom-large-vars.css": "./tokens-v2/spectrum/custom-large-vars.css",
        "./tokens-v2/spectrum/custom-medium-vars.css": "./tokens-v2/spectrum/custom-medium-vars.css",
        "./tokens-v2/spectrum/custom-vars.css": "./tokens-v2/spectrum/custom-vars.css",
        "./tokens-v2/spectrum/custom-dark-vars.css": "./tokens-v2/spectrum/custom-dark-vars.css",
        "./tokens-v2/spectrum/custom-light-vars.css": "./tokens-v2/spectrum/custom-light-vars.css"
    },
    "scripts": {
        "test": "echo \"Error: run tests from mono-repo root.\" && exit 1"
    },
    "files": [
        "**/*.css",
        "**/*.d.ts",
        "**/*.js",
        "**/*.js.map",
        "custom-elements.json",
        "!stories/",
        "!test/"
    ],
    "keywords": [
        "spectrum css",
        "web components",
        "lit-element",
        "lit-html"
    ],
    "dependencies": {
        "@spectrum-web-components/base": "^0.42.3"
    },
    "devDependencies": {
        "@spectrum-css/commons": "^10.0.0",
        "@spectrum-css/expressvars": "^3.0.9",
<<<<<<< HEAD
        "@spectrum-css/tokens": "^@spectrum-css/tokens@14.1.0-alpha.3",
        "@spectrum-css/tokens-v2": "npm:@spectrum-css/tokens@^14.0.0-next.3",
        "@spectrum-css/typography": "^5.1.5",
=======
        "@spectrum-css/tokens": "^14.0.0",
        "@spectrum-css/tokens-v2": "npm:@spectrum-css/tokens@^14.0.0-next.3",
        "@spectrum-css/typography": "^6.1.0",
>>>>>>> 19689a5c
        "@spectrum-css/vars": "^9.0.8"
    },
    "customElements": "custom-elements.json",
    "sideEffects": [
        "./**/*.css"
    ],
    "style": "all-medium-lightest.css"
}<|MERGE_RESOLUTION|>--- conflicted
+++ resolved
@@ -114,15 +114,9 @@
     "devDependencies": {
         "@spectrum-css/commons": "^10.0.0",
         "@spectrum-css/expressvars": "^3.0.9",
-<<<<<<< HEAD
         "@spectrum-css/tokens": "^@spectrum-css/tokens@14.1.0-alpha.3",
         "@spectrum-css/tokens-v2": "npm:@spectrum-css/tokens@^14.0.0-next.3",
-        "@spectrum-css/typography": "^5.1.5",
-=======
-        "@spectrum-css/tokens": "^14.0.0",
-        "@spectrum-css/tokens-v2": "npm:@spectrum-css/tokens@^14.0.0-next.3",
         "@spectrum-css/typography": "^6.1.0",
->>>>>>> 19689a5c
         "@spectrum-css/vars": "^9.0.8"
     },
     "customElements": "custom-elements.json",
