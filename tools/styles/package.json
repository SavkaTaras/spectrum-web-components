--- conflicted
+++ resolved
@@ -104,11 +104,7 @@
         "lit-html"
     ],
     "dependencies": {
-<<<<<<< HEAD
         "lit": "^2.5.0"
-=======
-        "@spectrum-web-components/base": "^0.40.4"
->>>>>>> d42bb710
     },
     "devDependencies": {
         "@spectrum-css/commons": "^9.0.2",
