--- conflicted
+++ resolved
@@ -121,11 +121,7 @@
         <body>
         <script>
             window.__swc_hack_knobs__ = {
-<<<<<<< HEAD
-                defaultThemeVariant: "${
-=======
                 defaultSystemVariant:  "${
->>>>>>> 1482230b
                     themeVariant === 's2' ? 'spectrum-two' : themeVariant || ''
                 }",
                 defaultColor: "${color || ''}",
