/*
Copyright 2020 Adobe. All rights reserved.
This file is licensed to you under the Apache License, Version 2.0 (the "License");
you may not use this file except in compliance with the License. You may obtain a copy
of the License at http://www.apache.org/licenses/LICENSE-2.0

Unless required by applicable law or agreed to in writing, software distributed under
the License is distributed on an "AS IS" BASIS, WITHOUT WARRANTIES OR REPRESENTATIONS
OF ANY KIND, either express or implied. See the License for the specific language
governing permissions and limitations under the License.
*/
import { playwrightLauncher } from '@web/test-runner-playwright';
import { visualRegressionPlugin } from '@web/test-runner-visual-regression/plugin';
import fs from 'fs';
import path from 'path';
import fg from 'fast-glob';

export const chromium = playwrightLauncher({
    product: 'chromium',
    createBrowserContext: ({ browser }) =>
        browser.newContext({
            ignoreHTTPSErrors: true,
            permissions: ['clipboard-read', 'clipboard-write'],
        }),
});

export const chromiumWithMemoryTooling = playwrightLauncher({
    product: 'chromium',
    createBrowserContext: ({ browser }) =>
        browser.newContext({
            ignoreHTTPSErrors: true,
            permissions: ['clipboard-read', 'clipboard-write'],
        }),
    launchOptions: {
        headless: false,
        args: [
            '--js-flags=--expose-gc',
            '--headless=new',
            /**
             * Cause `measureUserAgentSpecificMemory()` to GC immediately,
             * instead of up to 20s later:
             * https://web.dev/articles/monitor-total-page-memory-usage#local_testing
             **/
            '--enable-blink-features=ForceEagerMeasureMemory',
        ],
    },
});

export const chromiumWithFlags = playwrightLauncher({
    product: 'chromium',
    launchOptions: {
        args: ['--enable-experimental-web-platform-features'],
    },
    createBrowserContext: ({ browser }) =>
        browser.newContext({
            ignoreHTTPSErrors: true,
            permissions: ['clipboard-read', 'clipboard-write'],
        }),
});

export const firefox = playwrightLauncher({
    product: 'firefox',
    concurrency: 1,
    createBrowserContext: ({ browser }) =>
        browser.newContext({
            ignoreHTTPSErrors: true,
        }),
    launchOptions: {
        firefoxUserPrefs: {
            'toolkit.telemetry.reportingpolicy.firstRun': false,
            'browser.shell.checkDefaultBrowser': false,
            'browser.bookmarks.restore_default_bookmarks': false,
            'dom.disable_open_during_load': false,
            'dom.max_script_run_time': 0,
            'dom.min_background_timeout_value': 10,
            'extensions.autoDisableScopes': 0,
            'extensions.enabledScopes': 15,
            'dom.events.asyncClipboard.readText': true,
            'dom.events.testing.asyncClipboard': true,
        },
    },
});

export const webkit = playwrightLauncher({
    product: 'webkit',
    concurrency: 4,
    createBrowserContext: ({ browser }) =>
        browser.newContext({
            ignoreHTTPSErrors: true,
        }),
});

const tools = fs
    .readdirSync('tools')
    .filter((dir) => fs.statSync(`tools/${dir}`).isDirectory());

export const packages = fs
    .readdirSync('packages')
    .filter((dir) => fs.statSync(`packages/${dir}`).isDirectory())
    .concat(tools);

const vrtHTML =
    ({ themeVariant, color, scale, dir, reduceMotion, hcm }) =>
    (testFramework) =>
        `<!doctype html>
    <html dir=${dir}>
        <head>
            <link rel="preconnect" href="https://use.typekit.net" />
            <link rel="dns-prefetch" href="https://use.typekit.net" />
            <!-- For Adobe Clean font support -->
            <link rel="stylesheet" href="https://use.typekit.net/evk7lzt.css" />
            <style>
                body {
                    margin: 0;
                }
                sp-story-decorator {
                    display: block;
                }
            </style>
        </head>
        <body>
        <script>
            window.__swc_hack_knobs__ = {
                defaultThemeVariant: "${themeVariant || ''}",
                defaultColor: "${color || ''}",
                defaultScale: "${scale || ''}",
                defaultDirection: "${dir || ''}",
                defaultReduceMotion: ${reduceMotion},
                hcm: ${!!hcm},
            };
        </script>
        <script type="module" src="${testFramework}"></script>
        </body>
    </html>`;

export let vrtGroups = [];
const themeVariants = ['classic', 'express'];
<<<<<<< HEAD
const colors = ['lightest', 'light', 'dark'];
=======
const colors = ['light', 'dark', 'darkest'];
>>>>>>> faae836c
const scales = ['medium', 'large'];
const directions = ['ltr', 'rtl'];
themeVariants.forEach((themeVariant) => {
    colors.forEach((color) => {
        scales.forEach((scale) => {
            directions.forEach((dir) => {
                const reduceMotion = true;
                const testHTML = vrtHTML({
                    themeVariant,
                    color,
                    scale,
                    dir,
                    reduceMotion,
                });
                vrtGroups.push({
                    name: `vrt-${themeVariant}-${color}-${scale}-${dir}`,
                    files: '(packages|tools)/*/test/*.test-vrt.js',
                    testRunnerHtml: testHTML,
                    browsers: [chromium],
                });
            });
        });
    });
});

vrtGroups = [
    ...vrtGroups,
    ...packages.reduce((acc, pkg) => {
        const skipPkgs = ['bundle', 'modal'];
        if (!skipPkgs.includes(pkg)) {
            acc.push({
                name: `vrt-${pkg}`,
                files: `(packages|tools)/${pkg}/test/*.test-vrt.js`,
                testRunnerHtml: vrtHTML({
                    reduceMotion: true,
                }),
                browsers: [chromium],
            });
            acc.push({
                name: `vrt-${pkg}-single`,
                files: `(packages|tools)/${pkg}/test/*.test-vrt.js`,
                testRunnerHtml: vrtHTML({
                    themeVariant: 'spectrum',
                    color: 'light',
                    scale: 'medium',
                    dir: 'ltr',
                    reduceMotion: true,
                }),
                browsers: [chromium],
            });
        }
        return acc;
    }, []),
    {
        name: `vrt-hcm`,
        files: '(packages|tools)/*/test/*.test-vrt.js',
        testRunnerHtml: vrtHTML({
            themeVariant: 'spectrum',
            color: 'dark',
            scale: 'medium',
            dir: 'ltr',
            hcm: true,
            reduceMotion: true,
        }),
        browsers: [chromium],
    },
];

export const configuredVisualRegressionPlugin = () =>
    visualRegressionPlugin({
        update: process.argv.includes('--update-visual-baseline'),
        diffOptions: {
            threshold: 0,
        },
        baseDir: 'test/visual',
        buildCache: true,
        getBaselineName: ({ browser, name }) => {
            const nameParts = name.split(' - ');
            return path.join('screenshots-baseline', browser, ...nameParts);
        },
        getDiffName: ({ browser, name }) => {
            const nameParts = name.split(' - ');
            return path.join(
                'screenshots-actual',
                'diff',
                browser,
                ...nameParts
            );
        },
        getFailedName: ({ browser, name }) => {
            const nameParts = name.split(' - ');
            return path.join(
                'screenshots-actual',
                'updates',
                browser,
                ...nameParts
            );
        },
    });

export function watchSWC() {
    return {
        name: 'watch-swc-plugin',
        async serverStart({ fileWatcher }) {
            // register SWC output files to be watched
            const files = await fg(
                [
                    '{packages,projects,tools}/**/*.js',
                    '{packages,projects,tools}/**/spectrum-*.css',
                ],
                {
                    ignore: [
                        '**/*.map',
                        '**/*.vrt.js',
                        '**/spectrum-config.js',
                    ],
                }
            );
            for (const file of files) {
                fileWatcher.add(process.cwd() + file);
            }
            // Use the following for reviewing the file changes that are reacted to here...
            // fileWatcher.on('change', (path) => {
            //     console.log(`Process change in: ${path}`);
            // });
        },
    };
}<|MERGE_RESOLUTION|>--- conflicted
+++ resolved
@@ -135,11 +135,7 @@
 
 export let vrtGroups = [];
 const themeVariants = ['classic', 'express'];
-<<<<<<< HEAD
-const colors = ['lightest', 'light', 'dark'];
-=======
-const colors = ['light', 'dark', 'darkest'];
->>>>>>> faae836c
+const colors = ['light', 'dark'];
 const scales = ['medium', 'large'];
 const directions = ['ltr', 'rtl'];
 themeVariants.forEach((themeVariant) => {
