{
    "$schema": "https://docs.renovatebot.com/renovate-schema.json",
    "extends": ["config:recommended"],
    "timezone": "America/Los_Angeles",
<<<<<<< HEAD
    "schedule": ["after 12pm on thursday"]
=======
    "schedule": ["after 12pm on thursday"],
    "semanticCommitScope": ""
>>>>>>> 402ae677
}<|MERGE_RESOLUTION|>--- conflicted
+++ resolved
@@ -2,10 +2,6 @@
     "$schema": "https://docs.renovatebot.com/renovate-schema.json",
     "extends": ["config:recommended"],
     "timezone": "America/Los_Angeles",
-<<<<<<< HEAD
-    "schedule": ["after 12pm on thursday"]
-=======
     "schedule": ["after 12pm on thursday"],
     "semanticCommitScope": ""
->>>>>>> 402ae677
 }