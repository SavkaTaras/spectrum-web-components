/*
Copyright 2020 Adobe. All rights reserved.
This file is licensed to you under the Apache License, Version 2.0 (the "License");
you may not use this file except in compliance with the License. You may obtain a copy
of the License at http://www.apache.org/licenses/LICENSE-2.0

Unless required by applicable law or agreed to in writing, software distributed under
the License is distributed on an "AS IS" BASIS, WITHOUT WARRANTIES OR REPRESENTATIONS
OF ANY KIND, either express or implied. See the License for the specific language
governing permissions and limitations under the License.
*/

import {
    css,
    html,
    nothing,
    PropertyValues,
    SpectrumElement,
    TemplateResult,
} from '@spectrum-web-components/base';
import {
    property,
    queryAsync,
} from '@spectrum-web-components/base/src/decorators.js';
import { DARK_MODE } from '@spectrum-web-components/reactive-controllers/src/MatchMedia.js';
import '@spectrum-web-components/theme/sp-theme.js';
import '@spectrum-web-components/theme/src/themes.js';
import '@spectrum-web-components/theme/src/spectrum-two/themes-core-tokens.js';
import '@spectrum-web-components/theme/src/express/themes.js';
import '@spectrum-web-components/field-label/sp-field-label.js';
import '@spectrum-web-components/picker/sp-picker.js';
import '@spectrum-web-components/menu/sp-menu.js';
import '@spectrum-web-components/menu/sp-menu-item.js';
import '@spectrum-web-components/switch/sp-switch.js';
import { Picker } from '@spectrum-web-components/picker';
import { Switch } from '@spectrum-web-components/switch';
import {
    Color,
    Scale,
    SystemVariant,
    Theme,
} from '@spectrum-web-components/theme';
import './types.js';

const queryString = window.location.search;
const urlParams = new URLSearchParams(queryString);

export let dir: 'ltr' | 'rtl' =
    (urlParams.get('sp_dir') as 'ltr' | 'rtl') || 'ltr';
export let theme: SystemVariant =
    (urlParams.get('sp_theme') as SystemVariant) || 'spectrum';
export let system: SystemVariant =
<<<<<<< HEAD
    (urlParams.get('sp_system') as SystemVariant) || 'spectrum'; // Not sure of how this export is used, do we also need to introduce an `sp_system`?
=======
    (urlParams.get('sp_system') as SystemVariant) || 'spectrum';
>>>>>>> 402ae677
export let color: Color =
    (urlParams.get('sp_color') as Color) ||
    (matchMedia(DARK_MODE).matches ? 'dark' : 'light');
export let scale: Scale = (urlParams.get('sp_scale') as Scale) || 'medium';
export let reduceMotion = urlParams.get('sp_reduceMotion') === 'true';
export let screenshot = urlParams.get('sp_screenshot') === 'true';

window.__swc_hack_knobs__ = window.__swc_hack_knobs__ || {
    defaultSystemVariant: system,
    defaultColor: color,
    defaultScale: scale,
    defaultDirection: dir,
    defaultReduceMotion: reduceMotion,
};

const reduceMotionProperties = css`
    --spectrum-global-animation-duration-100: 0ms;
    --spectrum-global-animation-duration-200: 0ms;
    --spectrum-global-animation-duration-300: 0ms;
    --spectrum-global-animation-duration-400: 0ms;
    --spectrum-global-animation-duration-500: 0ms;
    --spectrum-global-animation-duration-600: 0ms;
    --spectrum-global-animation-duration-700: 0ms;
    --spectrum-global-animation-duration-800: 0ms;
    --spectrum-global-animation-duration-900: 0ms;
    --spectrum-global-animation-duration-1000: 0ms;
    --spectrum-global-animation-duration-2000: 0ms;
    --spectrum-global-animation-duration-4000: 0ms;
    --spectrum-animation-duration-0: 0ms;
    --spectrum-animation-duration-100: 0ms;
    --spectrum-animation-duration-200: 0ms;
    --spectrum-animation-duration-300: 0ms;
    --spectrum-animation-duration-400: 0ms;
    --spectrum-animation-duration-500: 0ms;
    --spectrum-animation-duration-600: 0ms;
    --spectrum-animation-duration-700: 0ms;
    --spectrum-animation-duration-800: 0ms;
    --spectrum-animation-duration-900: 0ms;
    --spectrum-animation-duration-1000: 0ms;
    --spectrum-animation-duration-2000: 0ms;
    --spectrum-animation-duration-4000: 0ms;
    --spectrum-animation-duration-6000: 0ms;
    --pending-delay: 0s;
    --spectrum-coachmark-animation-indicator-ring-duration: 0ms;
    --swc-test-duration: 1ms;
`;

export class StoryDecorator extends SpectrumElement {
    static override get styles() {
        return [
            css`
                :host(:focus) {
                    outline: none;
                }
                sp-theme {
                    overflow-x: hidden;
                    display: block;
                    box-sizing: border-box;
                    width: 100%;
                    min-height: 100vh;
                    padding: var(--decorator-padding-100)
                        var(--decorator-padding-100)
                        calc(
                            2 * var(--spectrum-focus-indicator-thickness) +
                                var(--spectrum-component-height-100)
                        );
                    box-sizing: border-box;
                    background-color: var(--spectrum-gray-100);
                    color: var(--spectrum-body-color);

                    --decorator-padding-100: calc(
                        var(--swc-scale-factor, 1) * var(--spectrum-spacing-100)
                    );
                    --decorator-padding-200: calc(
                        var(--swc-scale-factor, 1) * var(--spectrum-spacing-200)
                    );
                    --decorator-padding-400: calc(
                        var(--swc-scale-factor, 1) * var(--spectrum-spacing-400)
                    );
                }
                :host([screenshot]) sp-theme {
                    padding: var(--decorator-padding-100);
                }
                :host([reduce-motion]) sp-theme {
                    ${reduceMotionProperties}
                }
                .manage-theme {
                    position: fixed;
                    bottom: 0;
                    left: var(--decorator-padding-200);
                    right: var(--decorator-padding-200);
                    display: flex;
                    align-items: flex-start;
                    justify-content: flex-end;
                    box-sizing: border-box;
                    background-color: var(--spectrum-gray-100);
                    padding-bottom: calc(
                        2 * var(--spectrum-alias-focus-ring-size)
                    );
                }
                sp-field-label {
                    padding-inline-end: var(
                        --spectrum-fieldlabel-side-padding-x,
                        var(--decorator-padding-100)
                    );
                    margin-inline-start: var(--decorator-padding-400);
                }
                sp-switch {
                    margin-inline-start: var(--decorator-padding-400);
                }
            `,
        ];
    }

    @property({ type: String })
    public system: SystemVariant =
        window.__swc_hack_knobs__.defaultSystemVariant;

    @property({ type: String })
    public color: Color = window.__swc_hack_knobs__.defaultColor;

    @property({ type: String })
    public scale: Scale = window.__swc_hack_knobs__.defaultScale;

    @property({ type: String, reflect: true, attribute: 'dir' })
    public direction: 'ltr' | 'rtl' =
        window.__swc_hack_knobs__.defaultDirection;

    @property({ type: Boolean, attribute: 'reduce-motion', reflect: true })
    public reduceMotion = window.__swc_hack_knobs__.defaultReduceMotion;

    @property({ type: Boolean, reflect: true })
    public screenshot = screenshot;

    @queryAsync('sp-theme')
    private themeRoot!: Theme;

    public ready = false;

    public async startManagingContentDirection(el: HTMLElement): Promise<void> {
        (await this.themeRoot).startManagingContentDirection(el);
    }

    public async stopManagingContentDirection(el: HTMLElement): Promise<void> {
        (await this.themeRoot).stopManagingContentDirection(el);
    }

    private updateTheme({ target }: Event & { target: Picker | Switch }): void {
        const { id } = target;
        const { value } = target as Picker;
        const { checked } = target as Switch;
        switch (id) {
            case 'system':
                this.system =
                    system =
                    window.__swc_hack_knobs__.defaultSystemVariant =
                        value as SystemVariant;
                break;
            case 'color':
                this.color =
                    color =
                    window.__swc_hack_knobs__.defaultColor =
                        value as Color;
                break;
            case 'scale':
                this.scale =
                    scale =
                    window.__swc_hack_knobs__.defaultScale =
                        value as Scale;
                break;
            case 'dir':
                this.direction =
                    dir =
                    window.__swc_hack_knobs__.defaultDirection =
                        value as 'ltr' | 'rtl';
                document.documentElement.dir = dir;
                break;
            case 'reduceMotion':
                this.reduceMotion =
                    reduceMotion =
                    window.__swc_hack_knobs__.defaultReduceMotion =
                        checked as boolean;
                break;
        }
    }

    protected handleKeydown(event: KeyboardEvent): void {
        const path = event.composedPath();
        const hasInput = path.some(
            (node) =>
                node instanceof HTMLInputElement ||
                node instanceof HTMLTextAreaElement ||
                !!(node as HTMLElement).isContentEditable
        );
        if (hasInput) {
            event.stopPropagation();
        }
    }

    protected override render(): TemplateResult {
        return html`
            <sp-theme
                system=${this.system}
                color=${this.color}
                scale=${this.scale}
                dir=${this.direction}
                part="container"
                @keydown=${this.handleKeydown}
            >
                <slot @slotchange=${this.checkReady}></slot>
                ${this.screenshot ? nothing : this.manageTheme}
            </sp-theme>
        `;
    }

    protected async checkReady({
        target,
    }: Event & { target: HTMLSlotElement }): Promise<void> {
        this.ready = false;
        const assignedElements = target.assignedElements({
            flatten: true,
        }) as SpectrumElement[];
        const descendents = assignedElements;
        assignedElements.forEach((descendent) => {
            const gathered = [
                ...(descendent.querySelectorAll('*') || []),
            ] as SpectrumElement[];
            descendents.push(...gathered);
        });
        const litElementDescendents = descendents.filter(
            (el) =>
                el.tagName.search('-') !== -1 &&
                typeof el.updateComplete !== 'undefined'
        );
        const updates = litElementDescendents.map((el) => el.updateComplete);
        await Promise.all(updates);
        new Promise((res) => {
            setTimeout(res);
        }).then(async () => {
            await (document.fonts ? document.fonts.ready : Promise.resolve());
            setTimeout(() => {
                this.ready = true;
            });
        });
    }

    private get manageTheme(): TemplateResult {
        return html`
            <div class="manage-theme" part="controls">
                ${this.systemControl} ${this.colorControl} ${this.scaleControl}
                ${this.dirControl} ${this.reduceMotionControl}
            </div>
        `;
    }

    private get systemControl(): TemplateResult {
        return html`
            <sp-field-label side-aligned="start" for="system">
                System
            </sp-field-label>
            <sp-picker
                id="system"
                placement="top"
                quiet
                .value=${this.system}
                @change=${this.updateTheme}
            >
                <sp-menu-item value="spectrum">Classic</sp-menu-item>
                <sp-menu-item value="express">Express</sp-menu-item>
                <sp-menu-item value="spectrum-two">Spectrum 2</sp-menu-item>
            </sp-picker>
        `;
    }

    private get colorControl(): TemplateResult {
        return html`
            <sp-field-label side-aligned="start" for="color">
                Theme
            </sp-field-label>
            <sp-picker
                id="color"
                placement="top"
                quiet
                .value=${this.color}
                @change=${this.updateTheme}
            >
                <sp-menu-item value="light">Light</sp-menu-item>
                <sp-menu-item value="dark">Dark</sp-menu-item>
            </sp-picker>
        `;
    }

    private get scaleControl(): TemplateResult {
        return html`
            <sp-field-label side-aligned="start" for="scale">
                Scale
            </sp-field-label>
            <sp-picker
                id="scale"
                label="Scale"
                placement="top"
                quiet
                .value=${this.scale}
                @change=${this.updateTheme}
            >
                <sp-menu-item value="medium">Medium</sp-menu-item>
                <sp-menu-item value="large">Large</sp-menu-item>
            </sp-picker>
        `;
    }

    private get dirControl(): TemplateResult {
        return html`
            <sp-field-label side-aligned="start" for="dir">
                Direction
            </sp-field-label>
            <sp-picker
                id="dir"
                label="Direction"
                placement="top"
                quiet
                .value=${this.direction}
                @change=${this.updateTheme}
            >
                <sp-menu-item value="ltr">LTR</sp-menu-item>
                <sp-menu-item value="rtl">RTL</sp-menu-item>
            </sp-picker>
        `;
    }

    private get reduceMotionControl(): TemplateResult {
        return html`
            <sp-switch
                id="reduceMotion"
                ?checked=${this.reduceMotion}
                @change=${this.updateTheme}
            >
                Reduce Motion
            </sp-switch>
        `;
    }

    protected override willUpdate(changes: PropertyValues<this>): void {
        if (changes.has('screenshot') && this.screenshot) {
            Theme.registerThemeFragment(
                'app',
                'app',
                css`
                    :host {
                        --swc-test-caret-color: transparent;
                        --swc-test-forced-color-adjust: none;
                    }
                `
            );
        }
    }
}<|MERGE_RESOLUTION|>--- conflicted
+++ resolved
@@ -50,11 +50,7 @@
 export let theme: SystemVariant =
     (urlParams.get('sp_theme') as SystemVariant) || 'spectrum';
 export let system: SystemVariant =
-<<<<<<< HEAD
-    (urlParams.get('sp_system') as SystemVariant) || 'spectrum'; // Not sure of how this export is used, do we also need to introduce an `sp_system`?
-=======
     (urlParams.get('sp_system') as SystemVariant) || 'spectrum';
->>>>>>> 402ae677
 export let color: Color =
     (urlParams.get('sp_color') as Color) ||
     (matchMedia(DARK_MODE).matches ? 'dark' : 'light');
