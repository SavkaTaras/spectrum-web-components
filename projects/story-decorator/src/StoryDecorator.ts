/*
Copyright 2020 Adobe. All rights reserved.
This file is licensed to you under the Apache License, Version 2.0 (the "License");
you may not use this file except in compliance with the License. You may obtain a copy
of the License at http://www.apache.org/licenses/LICENSE-2.0

Unless required by applicable law or agreed to in writing, software distributed under
the License is distributed on an "AS IS" BASIS, WITHOUT WARRANTIES OR REPRESENTATIONS
OF ANY KIND, either express or implied. See the License for the specific language
governing permissions and limitations under the License.
*/

import {
    css,
    html,
    nothing,
    PropertyValues,
    SpectrumElement,
    TemplateResult,
} from '@spectrum-web-components/base';
import {
    property,
    queryAsync,
} from '@spectrum-web-components/base/src/decorators.js';
import { DARK_MODE } from '@spectrum-web-components/reactive-controllers/src/MatchMedia.js';
import '@spectrum-web-components/theme/sp-theme.js';
import '@spectrum-web-components/theme/src/themes.js';
import '@spectrum-web-components/theme/src/spectrum-two/themes-core-tokens.js';
import '@spectrum-web-components/theme/src/express/themes.js';
import '@spectrum-web-components/field-label/sp-field-label.js';
import '@spectrum-web-components/picker/sp-picker.js';
import '@spectrum-web-components/menu/sp-menu.js';
import '@spectrum-web-components/menu/sp-menu-item.js';
import '@spectrum-web-components/switch/sp-switch.js';
import { Picker } from '@spectrum-web-components/picker';
import { Switch } from '@spectrum-web-components/switch';
import {
    Color,
    Scale,
    SystemVariant,
    Theme,
} from '@spectrum-web-components/theme';
import './types.js';
import { type Locale, Locales } from './locales.js';

const queryString = window.location.search;
const urlParams = new URLSearchParams(queryString);

export let dir: 'ltr' | 'rtl' =
    (urlParams.get('sp_dir') as 'ltr' | 'rtl') || 'ltr';
export let theme: SystemVariant =
    (urlParams.get('sp_theme') as SystemVariant) || 'spectrum';
export let system: SystemVariant =
    (urlParams.get('sp_system') as SystemVariant) || 'spectrum';
export let color: Color =
    (urlParams.get('sp_color') as Color) ||
    (matchMedia(DARK_MODE).matches ? 'dark' : 'light');
export let scale: Scale = (urlParams.get('sp_scale') as Scale) || 'medium';
export let reduceMotion = urlParams.get('sp_reduceMotion') === 'true';
export let screenshot = urlParams.get('sp_screenshot') === 'true';
export let locale = urlParams.get('sp_locale') || 'en-US';

window.__swc_hack_knobs__ = window.__swc_hack_knobs__ || {
    defaultSystemVariant: system,
    defaultColor: color,
    defaultScale: scale,
    defaultDirection: dir,
    defaultReduceMotion: reduceMotion,
    defaultLocale: locale,
};

const reduceMotionProperties = css`
    --spectrum-global-animation-duration-100: 0ms;
    --spectrum-global-animation-duration-200: 0ms;
    --spectrum-global-animation-duration-300: 0ms;
    --spectrum-global-animation-duration-400: 0ms;
    --spectrum-global-animation-duration-500: 0ms;
    --spectrum-global-animation-duration-600: 0ms;
    --spectrum-global-animation-duration-700: 0ms;
    --spectrum-global-animation-duration-800: 0ms;
    --spectrum-global-animation-duration-900: 0ms;
    --spectrum-global-animation-duration-1000: 0ms;
    --spectrum-global-animation-duration-2000: 0ms;
    --spectrum-global-animation-duration-4000: 0ms;
    --spectrum-animation-duration-0: 0ms;
    --spectrum-animation-duration-100: 0ms;
    --spectrum-animation-duration-200: 0ms;
    --spectrum-animation-duration-300: 0ms;
    --spectrum-animation-duration-400: 0ms;
    --spectrum-animation-duration-500: 0ms;
    --spectrum-animation-duration-600: 0ms;
    --spectrum-animation-duration-700: 0ms;
    --spectrum-animation-duration-800: 0ms;
    --spectrum-animation-duration-900: 0ms;
    --spectrum-animation-duration-1000: 0ms;
    --spectrum-animation-duration-2000: 0ms;
    --spectrum-animation-duration-4000: 0ms;
    --spectrum-animation-duration-6000: 0ms;
    --pending-delay: 0s;
    --spectrum-coachmark-animation-indicator-ring-duration: 0ms;
    --swc-test-duration: 1ms;
`;

export class StoryDecorator extends SpectrumElement {
    static override get styles() {
        return [
            css`
                :host(:focus) {
                    outline: none;
                }
                sp-theme {
                    overflow-x: hidden;
                    display: block;
                    box-sizing: border-box;
                    width: 100%;
                    min-height: 100vh;
                    padding: var(--decorator-padding-100)
                        var(--decorator-padding-100)
                        calc(
                            2 * var(--spectrum-focus-indicator-thickness) +
                                var(--spectrum-component-height-100)
                        );
                    box-sizing: border-box;
                    background-color: var(--spectrum-background-base-color);
                    color: var(--spectrum-body-color);

                    --decorator-padding-100: calc(
                        var(--swc-scale-factor, 1) * var(--spectrum-spacing-100)
                    );
                    --decorator-padding-200: calc(
                        var(--swc-scale-factor, 1) * var(--spectrum-spacing-200)
                    );
                    --decorator-padding-400: calc(
                        var(--swc-scale-factor, 1) * var(--spectrum-spacing-400)
                    );
                }
                :host([screenshot]) sp-theme {
                    padding: var(--decorator-padding-100);
                }
                :host([reduce-motion]) sp-theme {
                    ${reduceMotionProperties}
                }
                .manage-theme {
                    position: fixed;
                    bottom: 0;
                    left: var(--decorator-padding-200);
                    right: var(--decorator-padding-200);
                    display: flex;
                    align-items: flex-start;
                    justify-content: flex-end;
                    box-sizing: border-box;
                    padding-bottom: calc(
                        2 * var(--spectrum-alias-focus-ring-size)
                    );
                }
                sp-field-label {
                    padding-inline-end: var(
                        --spectrum-fieldlabel-side-padding-x,
                        var(--decorator-padding-100)
                    );
                    margin-inline-start: var(--decorator-padding-400);
                }
                sp-switch {
                    margin-inline-start: var(--decorator-padding-400);
                }
            `,
        ];
    }

    @property({ type: String })
    public system: SystemVariant =
        window.__swc_hack_knobs__.defaultSystemVariant;

    @property({ type: String })
    public color: Color = window.__swc_hack_knobs__.defaultColor;

    @property({ type: String })
    public scale: Scale = window.__swc_hack_knobs__.defaultScale;

    @property({ type: String, reflect: true, attribute: 'dir' })
    public direction: 'ltr' | 'rtl' =
        window.__swc_hack_knobs__.defaultDirection;

    @property({ type: Boolean, attribute: 'reduce-motion', reflect: true })
    public reduceMotion = window.__swc_hack_knobs__.defaultReduceMotion;

    @property({ type: String })
    public override lang: Locale = window.__swc_hack_knobs__.defaultLocale;

    @property({ type: Boolean, reflect: true })
    public screenshot = screenshot;

    @queryAsync('sp-theme')
    private themeRoot!: Theme;

    public ready = false;

    public async startManagingContentDirection(el: HTMLElement): Promise<void> {
        (await this.themeRoot).startManagingContentDirection(el);
    }

    public async stopManagingContentDirection(el: HTMLElement): Promise<void> {
        (await this.themeRoot).stopManagingContentDirection(el);
    }

    private updateTheme({ target }: Event & { target: Picker | Switch }): void {
        const { id } = target;
        const { value } = target as Picker;
        const { checked } = target as Switch;
        switch (id) {
            case 'system':
                this.system =
                    system =
                    window.__swc_hack_knobs__.defaultSystemVariant =
                        value as SystemVariant;
                break;
            case 'color':
                this.color =
                    color =
                    window.__swc_hack_knobs__.defaultColor =
                        value as Color;
                break;
            case 'scale':
                this.scale =
                    scale =
                    window.__swc_hack_knobs__.defaultScale =
                        value as Scale;
                break;
            case 'dir':
                this.direction =
                    dir =
                    window.__swc_hack_knobs__.defaultDirection =
                        value as 'ltr' | 'rtl';
                document.documentElement.dir = dir;
                break;
            case 'reduceMotion':
                this.reduceMotion =
                    reduceMotion =
                    window.__swc_hack_knobs__.defaultReduceMotion =
                        checked as boolean;
                break;
            case 'locale':
                this.lang = window.__swc_hack_knobs__.defaultLocale =
                    value as Locale;
                break;
        }
    }

    public get backgroundStyle() {
        if (system === 'spectrum-two') {
            return `background-color: var(--spectrum-background-base-color);`;
        }
        return `background-color: var(--spectrum-gray-100);`;
    }

    protected handleKeydown(event: KeyboardEvent): void {
        const path = event.composedPath();
        const hasInput = path.some(
            (node) =>
                node instanceof HTMLInputElement ||
                node instanceof HTMLTextAreaElement ||
                !!(node as HTMLElement).isContentEditable
        );
        if (hasInput) {
            event.stopPropagation();
        }
    }

    protected override render(): TemplateResult {
        return html`
            <sp-theme
                system=${this.system}
                color=${this.color}
                scale=${this.scale}
                dir=${this.direction}
<<<<<<< HEAD
                style=${this.backgroundStyle}
=======
                lang=${this.lang}
>>>>>>> edf8ee2c
                part="container"
                @keydown=${this.handleKeydown}
            >
                <slot @slotchange=${this.checkReady}></slot>
                ${this.screenshot ? nothing : this.manageTheme}
            </sp-theme>
        `;
    }

    protected async checkReady({
        target,
    }: Event & { target: HTMLSlotElement }): Promise<void> {
        this.ready = false;
        const assignedElements = target.assignedElements({
            flatten: true,
        }) as SpectrumElement[];
        const descendents = assignedElements;
        assignedElements.forEach((descendent) => {
            const gathered = [
                ...(descendent.querySelectorAll('*') || []),
            ] as SpectrumElement[];
            descendents.push(...gathered);
        });
        const litElementDescendents = descendents.filter(
            (el) =>
                el.tagName.search('-') !== -1 &&
                typeof el.updateComplete !== 'undefined'
        );
        const updates = litElementDescendents.map((el) => el.updateComplete);
        await Promise.all(updates);
        new Promise((res) => {
            setTimeout(res);
        }).then(async () => {
            await (document.fonts ? document.fonts.ready : Promise.resolve());
            setTimeout(() => {
                this.ready = true;
            });
        });
    }

    private get manageTheme(): TemplateResult {
        return html`
            <div class="manage-theme" part="controls">
                ${this.systemControl} ${this.colorControl} ${this.scaleControl}
                ${this.localeControl} ${this.dirControl}
                ${this.reduceMotionControl}
            </div>
        `;
    }

    private get systemControl(): TemplateResult {
        return html`
            <sp-field-label side-aligned="start" for="system">
                System
            </sp-field-label>
            <sp-picker
                id="system"
                placement="top"
                quiet
                .value=${this.system}
                @change=${this.updateTheme}
            >
                <sp-menu-item value="spectrum">Spectrum</sp-menu-item>
                <sp-menu-item value="express">Express</sp-menu-item>
                <sp-menu-item value="spectrum-two">Spectrum 2</sp-menu-item>
            </sp-picker>
        `;
    }

    private get colorControl(): TemplateResult {
        return html`
            <sp-field-label side-aligned="start" for="color">
                Theme
            </sp-field-label>
            <sp-picker
                id="color"
                placement="top"
                quiet
                .value=${this.color}
                @change=${this.updateTheme}
            >
                <sp-menu-item value="light">Light</sp-menu-item>
                <sp-menu-item value="dark">Dark</sp-menu-item>
            </sp-picker>
        `;
    }

    private get scaleControl(): TemplateResult {
        return html`
            <sp-field-label side-aligned="start" for="scale">
                Scale
            </sp-field-label>
            <sp-picker
                id="scale"
                label="Scale"
                placement="top"
                quiet
                .value=${this.scale}
                @change=${this.updateTheme}
            >
                <sp-menu-item value="medium">Medium</sp-menu-item>
                <sp-menu-item value="large">Large</sp-menu-item>
            </sp-picker>
        `;
    }

    private get localeControl(): TemplateResult {
        const renderLocaleOption = (locale: Locale): TemplateResult => html`
            <sp-menu-item value=${locale}>${Locales[locale]}</sp-menu-item>
        `;

        return html`
            <sp-field-label side-aligned="start" for="locale">
                Locale
            </sp-field-label>
            <sp-picker
                id="locale"
                label="Locale"
                placement="top"
                quiet
                .value=${this.lang}
                @change=${this.updateTheme}
            >
                ${(Object.keys(Locales) as Locale[]).map(renderLocaleOption)}
            </sp-picker>
        `;
    }

    private get dirControl(): TemplateResult {
        return html`
            <sp-field-label side-aligned="start" for="dir">
                Direction
            </sp-field-label>
            <sp-picker
                id="dir"
                label="Direction"
                placement="top"
                quiet
                .value=${this.direction}
                @change=${this.updateTheme}
            >
                <sp-menu-item value="ltr">LTR</sp-menu-item>
                <sp-menu-item value="rtl">RTL</sp-menu-item>
            </sp-picker>
        `;
    }

    private get reduceMotionControl(): TemplateResult {
        return html`
            <sp-switch
                id="reduceMotion"
                ?checked=${this.reduceMotion}
                @change=${this.updateTheme}
            >
                Reduce Motion
            </sp-switch>
        `;
    }

    protected override willUpdate(changes: PropertyValues<this>): void {
        if (changes.has('screenshot') && this.screenshot) {
            Theme.registerThemeFragment(
                'app',
                'app',
                css`
                    :host {
                        --swc-test-caret-color: transparent;
                        --swc-test-forced-color-adjust: none;
                    }
                `
            );
        }
    }
}<|MERGE_RESOLUTION|>--- conflicted
+++ resolved
@@ -273,11 +273,7 @@
                 color=${this.color}
                 scale=${this.scale}
                 dir=${this.direction}
-<<<<<<< HEAD
                 style=${this.backgroundStyle}
-=======
-                lang=${this.lang}
->>>>>>> edf8ee2c
                 part="container"
                 @keydown=${this.handleKeydown}
             >
