--- conflicted
+++ resolved
@@ -9,13 +9,8 @@
 governing permissions and limitations under the License.
 */
 import { storiesOf } from '@storybook/polymer';
-<<<<<<< HEAD
-import { withKnobs, number, radios } from '@storybook/addon-knobs';
+import { number, radios } from '@storybook/addon-knobs';
 import { html, LitElement, css, property } from 'lit-element';
-=======
-import { number, radios } from '@storybook/addon-knobs';
-import { html } from 'lit-html';
->>>>>>> 761b2a0d
 
 import { Placement } from '../src/overlay-root/overlay';
 import { RadioChangeDetail } from '../src/radio/radio';
@@ -101,9 +96,7 @@
 }
 customElements.define('recursive-popover', RecursivePopover);
 
-<<<<<<< HEAD
 storiesOf('Overlay Root', module)
-    .addDecorator(withKnobs)
     .add('Default', () => {
         const positionOptions = {
             top: 'top',
@@ -127,34 +120,13 @@
                     height: 100%;
                     margin: 0;
                 }
-=======
-storiesOf('Overlay Root', module).add('Default', () => {
-    const positionOptions = {
-        top: 'top',
-        bottom: 'bottom',
-        left: 'left',
-        right: 'right',
-    };
-    const position = radios('Type', positionOptions, positionOptions.bottom);
-    const offset = number('Offset', 6);
-
-    return html`
-        <style>
-            html,
-            body,
-            #root,
-            #root-inner {
-                height: 100%;
-            }
->>>>>>> 761b2a0d
-
-            overlay-root {
-                display: flex;
-                align-items: center;
-                justify-content: center;
-            }
-
-<<<<<<< HEAD
+
+                overlay-root {
+                    display: flex;
+                    align-items: center;
+                    justify-content: center;
+                }
+
                 overlay-trigger {
                     flex: none;
                 }
@@ -277,44 +249,4 @@
                 <recursive-popover></recursive-popover>
             </overlay-root>
         `;
-    });
-=======
-            overlay-trigger {
-                flex: none;
-            }
-        </style>
-        <overlay-root placement="bottom" offset="${offset}">
-            <overlay-trigger
-                id="trigger"
-                placement="${position}"
-                offset="${offset}"
-            >
-                <sp-button variant="primary" slot="trigger">
-                    Show Popover
-                </sp-button>
-                <sp-popover
-                    dialog
-                    slot="click-content"
-                    direction="${position}"
-                    tip
-                    open
-                >
-                    <div class="options-popover-content">
-                        <sp-slider
-                            value="5"
-                            step="0.5"
-                            min="0"
-                            max="20"
-                            label="Awesomeness"
-                        ></sp-slider>
-                        <sp-button>Press Me</sp-button>
-                    </div>
-                </sp-popover>
-                <div slot="hover-content" class="tooltip" delay="100">
-                    Tooltip
-                </div>
-            </overlay-trigger>
-        </overlay-root>
-    `;
-});
->>>>>>> 761b2a0d
+    });