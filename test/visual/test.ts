--- conflicted
+++ resolved
@@ -205,11 +205,7 @@
         if (color && scale && dir) {
             test(stories, name, color, scale, dir);
         } else {
-<<<<<<< HEAD
-            const colors: Color[] = ['lightest', 'light', 'dark'];
-=======
-            const colors: Color[] = ['light', 'dark', 'darkest'];
->>>>>>> faae836c
+            const colors: Color[] = ['light', 'dark'];
             const scales: Scale[] = ['medium', 'large'];
             const directions: ('ltr' | 'rtl')[] = ['ltr', 'rtl'];
             colors.forEach((color: Color) => {
