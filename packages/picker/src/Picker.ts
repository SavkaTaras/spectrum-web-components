/*
Copyright 2020 Adobe. All rights reserved.
This file is licensed to you under the Apache License, Version 2.0 (the "License");
you may not use this file except in compliance with the License. You may obtain a copy
of the License at http://www.apache.org/licenses/LICENSE-2.0

Unless required by applicable law or agreed to in writing, software distributed under
the License is distributed on an "AS IS" BASIS, WITHOUT WARRANTIES OR REPRESENTATIONS
OF ANY KIND, either express or implied. See the License for the specific language
governing permissions and limitations under the License.
*/

import {
    CSSResultArray,
    DefaultElementSize,
    html,
    nothing,
    PropertyValues,
    render,
    SizedMixin,
    TemplateResult,
} from '@spectrum-web-components/base';
import {
    classMap,
    ifDefined,
    StyleInfo,
    styleMap,
    when,
} from '@spectrum-web-components/base/src/directives.js';
import {
    property,
    query,
    state,
} from '@spectrum-web-components/base/src/decorators.js';

import pickerStyles from './picker.css.js';
import chevronStyles from '@spectrum-web-components/icon/src/spectrum-icon-chevron.css.js';

import { Focusable } from '@spectrum-web-components/shared/src/focusable.js';
import type { Tooltip } from '@spectrum-web-components/tooltip';
import '@spectrum-web-components/icons-ui/icons/sp-icon-chevron100.js';
import '@spectrum-web-components/icons-workflow/icons/sp-icon-alert.js';
import '@spectrum-web-components/menu/sp-menu.js';
import type {
    Menu,
    MenuItem,
    MenuItemChildren,
} from '@spectrum-web-components/menu';
import { Placement } from '@spectrum-web-components/overlay';
import {
    IS_MOBILE,
    MatchMediaController,
} from '@spectrum-web-components/reactive-controllers/src/MatchMedia.js';
import { DependencyManagerController } from '@spectrum-web-components/reactive-controllers/src/DependencyManger.js';
import { Overlay } from '@spectrum-web-components/overlay/src/Overlay.js';
import type { SlottableRequestEvent } from '@spectrum-web-components/overlay/src/slottable-request-event.js';
import type { FieldLabel } from '@spectrum-web-components/field-label';

import { DesktopController } from './DesktopController.js';
import { MobileController } from './MobileController.js';
import { strategies } from './strategies.js';

const chevronClass = {
    s: 'spectrum-UIIcon-ChevronDown75',
    m: 'spectrum-UIIcon-ChevronDown100',
    l: 'spectrum-UIIcon-ChevronDown200',
    xl: 'spectrum-UIIcon-ChevronDown300',
};

export const DESCRIPTION_ID = 'option-picker';
export class PickerBase extends SizedMixin(Focusable, { noDefaultSize: true }) {
    public isMobile = new MatchMediaController(this, IS_MOBILE);

    public strategy!: DesktopController | MobileController;

    @state()
    appliedLabel?: string;

    @query('#button')
    public button!: HTMLButtonElement;

    public dependencyManager = new DependencyManagerController(this);

    private deprecatedMenu: Menu | null = null;

    @property({ type: Boolean, reflect: true })
    public override disabled = false;

    @property({ type: Boolean, reflect: true })
    public focused = false;

    @property({ type: String, reflect: true })
    public icons?: 'only' | 'none';

    @property({ type: Boolean, reflect: true })
    public invalid = false;

    /** Whether the items are currently loading. */
    @property({ type: Boolean, reflect: true })
    public pending = false;

    /** Defines a string value that labels the Picker while it is in pending state. */
    @property({ type: String, attribute: 'pending-label' })
    public pendingLabel = 'Pending';

    @property()
    public label?: string;

    @property({ type: Boolean, reflect: true })
    public open = false;

    @property({ type: Boolean, reflect: true })
    public readonly = false;

    public selects: undefined | 'single' = 'single';

    @state()
    public labelAlignment?: 'inline';

    protected get menuItems(): MenuItem[] {
        return this.optionsMenu.childItems;
    }

    @query('sp-menu')
    public optionsMenu!: Menu;

    private _selfManageFocusElement = false;

    public override get selfManageFocusElement(): boolean {
        return this._selfManageFocusElement;
    }

    @query('sp-overlay')
    public overlayElement!: Overlay;

    protected tooltipEl?: Tooltip;

    /**
     * @type {"top" | "top-start" | "top-end" | "right" | "right-start" | "right-end" | "bottom" | "bottom-start" | "bottom-end" | "left" | "left-start" | "left-end"}
     * @attr
     */

    @property()
    public placement: Placement = 'bottom-start';

    @property({ type: Boolean, reflect: true })
    public quiet = false;

    @property({ type: String })
    public value = '';

    @property({ attribute: false })
    public get selectedItem(): MenuItem | undefined {
        return this._selectedItem;
    }

    public set selectedItem(selectedItem: MenuItem | undefined) {
        this.selectedItemContent = selectedItem
            ? selectedItem.itemChildren
            : undefined;

        if (selectedItem === this.selectedItem) return;
        const oldSelectedItem = this.selectedItem;
        this._selectedItem = selectedItem;
        this.requestUpdate('selectedItem', oldSelectedItem);
    }

    _selectedItem?: MenuItem;

    protected listRole: 'listbox' | 'menu' = 'listbox';
    protected itemRole = 'option';

    public override get focusElement(): HTMLElement {
        if (this.open) {
            return this.optionsMenu;
        }
        return this.button;
    }

    public forceFocusVisible(): void {
        if (this.disabled) {
            return;
        }

        this.focused = true;
    }

    public override click(): void {
        if (this.disabled) {
            return;
        }

        this.toggle();
    }

    public handleButtonBlur(): void {
        this.focused = false;
    }

    public override focus(options?: FocusOptions): void {
        super.focus(options);

        if (!this.disabled && this.focusElement) {
            this.focused = this.hasVisibleFocusInTree();
        }
    }

    public handleHelperFocus(): void {
        // set focused to true here instead of handleButtonFocus so clicks don't flash a focus outline
        this.focused = true;
        this.button.focus();
    }

    public handleChange(event: Event): void {
        if (this.strategy) {
            this.strategy.preventNextToggle = 'no';
        }
        const target = event.target as Menu;
        const [selected] = target.selectedItems;
        event.stopPropagation();
        if (event.cancelable) {
            this.setValueFromItem(selected, event);
        } else {
            // Non-cancelable "change" events announce a selection with no value
            // change that should close the Picker element.
            this.open = false;
            if (this.strategy) {
                this.strategy.open = false;
            }
        }
    }

    public handleButtonFocus(event: FocusEvent): void {
        this.strategy?.handleButtonFocus(event);
    }

    protected handleKeydown = (event: KeyboardEvent): void => {
        this.focused = true;
        if (event.code !== 'ArrowDown' && event.code !== 'ArrowUp') {
            return;
        }
        event.stopPropagation();
        event.preventDefault();
        this.toggle(true);
    };

    protected async setValueFromItem(
        item: MenuItem,
        menuChangeEvent?: Event
    ): Promise<void> {
        this.open = false;
        // should always close when "setting" a value
        if (this.strategy) {
            this.strategy.open = false;
        }
        const oldSelectedItem = this.selectedItem;
        const oldValue = this.value;

        // Set a value.
        this.selectedItem = item;
        this.value = item?.value ?? '';
        await this.updateComplete;
        const applyDefault = this.dispatchEvent(
            new Event('change', {
                bubbles: true,
                // Allow it to be prevented.
                cancelable: true,
                composed: true,
            })
        );
        if (!applyDefault && this.selects) {
            if (menuChangeEvent) {
                menuChangeEvent.preventDefault();
            }
            this.setMenuItemSelected(this.selectedItem as MenuItem, false);
            if (oldSelectedItem) {
                this.setMenuItemSelected(oldSelectedItem, true);
            }
            this.selectedItem = oldSelectedItem;
            this.value = oldValue;
            this.open = true;
            if (this.strategy) {
                this.strategy.open = true;
            }
            return;
        } else if (!this.selects) {
            // Unset the value if not carrying a selection
            this.selectedItem = oldSelectedItem;
            this.value = oldValue;
            return;
        }
        if (oldSelectedItem) {
            this.setMenuItemSelected(oldSelectedItem, false);
        }
        this.setMenuItemSelected(item, !!this.selects);
    }

    protected setMenuItemSelected(item: MenuItem, value: boolean): void {
        // matches null | undefined
        if (this.selects == null) return;
        item.selected = value;
    }

    public toggle(target?: boolean): void {
        if (this.readonly || this.pending) {
            return;
        }
        this.open = typeof target !== 'undefined' ? target : !this.open;
<<<<<<< HEAD
        if (this.strategy) {
            this.strategy.open = this.open;
=======
        if (this.open) {
            this._selfManageFocusElement = true;
        } else {
            this._selfManageFocusElement = false;
>>>>>>> 0002d42c
        }
    }

    public close(): void {
        if (this.readonly) {
            return;
        }
        if (this.strategy) {
            this.open = false;
            this.strategy.open = false;
        }
    }

    protected get containerStyles(): StyleInfo {
        // @todo: test in mobile
        /* c8 ignore next 5 */
        if (this.isMobile.matches) {
            return {
                '--swc-menu-width': '100%',
            };
        }
        return {};
    }

    @state()
    protected get selectedItemContent(): MenuItemChildren {
        return this._selectedItemContent || { icon: [], content: [] };
    }

    protected set selectedItemContent(
        selectedItemContent: MenuItemChildren | undefined
    ) {
        if (selectedItemContent === this.selectedItemContent) return;

        const oldContent = this.selectedItemContent;
        this._selectedItemContent = selectedItemContent;
        this.requestUpdate('selectedItemContent', oldContent);
    }

    _selectedItemContent?: MenuItemChildren;

    protected handleTooltipSlotchange(
        event: Event & { target: HTMLSlotElement }
    ): void {
        this.tooltipEl = event.target.assignedElements()[0] as
            | Tooltip
            | undefined;
    }

<<<<<<< HEAD
    public handleSlottableRequest = (_event: SlottableRequestEvent): void => {};
=======
    protected handleBeforetoggle(
        event: Event & {
            target: Overlay;
            newState: 'open' | 'closed';
        }
    ): void {
        if (event.composedPath()[0] !== event.target) {
            return;
        }
        if (event.newState === 'closed') {
            if (this.preventNextToggle === 'no') {
                this.open = false;
            } else if (!this.pointerdownState) {
                // Prevent browser driven closure while opening the Picker
                // and the expected event series has not completed.
                this.overlayElement.manuallyKeepOpen();
            }
            this._selfManageFocusElement = false;
        }
        if (!this.open) {
            this.optionsMenu.updateSelectedItemIndex();
            this.optionsMenu.closeDescendentOverlays();
        }
    }

    protected handleSlottableRequest = (
        _event: SlottableRequestEvent
    ): void => {};
>>>>>>> 0002d42c

    protected renderLabelContent(content: Node[]): TemplateResult | Node[] {
        if (this.value && this.selectedItem) {
            return content;
        }
        return html`
            <slot name="label" id="label">
                <span
                    aria-hidden=${ifDefined(
                        this.appliedLabel ? undefined : 'true'
                    )}
                >
                    ${this.label}
                </span>
            </slot>
        `;
    }

    protected get buttonContent(): TemplateResult[] {
        const labelClasses = {
            'visually-hidden': this.icons === 'only' && !!this.value,
            placeholder: !this.value,
            label: true,
        };
        const appliedLabel = this.appliedLabel || this.label;
        return [
            html`
                <span id="icon" ?hidden=${this.icons === 'none'}>
                    ${this.selectedItemContent.icon}
                </span>
                <span
                    id=${ifDefined(
                        this.value && this.selectedItem ? 'label' : undefined
                    )}
                    class=${classMap(labelClasses)}
                >
                    ${this.renderLabelContent(this.selectedItemContent.content)}
                </span>
                ${this.value && this.selectedItem
                    ? html`
                          <span
                              aria-hidden="true"
                              class="visually-hidden"
                              id="applied-label"
                          >
                              ${appliedLabel}
                              <slot name="label"></slot>
                          </span>
                      `
                    : html`
                          <span hidden id="applied-label">${appliedLabel}</span>
                      `}
                ${this.invalid && !this.pending
                    ? html`
                          <sp-icon-alert
                              class="validation-icon"
                          ></sp-icon-alert>
                      `
                    : nothing}
                ${when(this.pending, () => {
                    import(
                        '@spectrum-web-components/progress-circle/sp-progress-circle.js'
                    );
                    // aria-valuetext is a workaround for aria-valuenow being applied in Firefox even in indeterminate mode.
                    return html`
                        <sp-progress-circle
                            id="loader"
                            size="s"
                            indeterminate
                            aria-valuetext=${this.pendingLabel}
                            class="progress-circle"
                        ></sp-progress-circle>
                    `;
                })}
                <sp-icon-chevron100
                    class="picker ${chevronClass[
                        this.size as DefaultElementSize
                    ]}"
                ></sp-icon-chevron100>
                <slot
                    aria-hidden="true"
                    name="tooltip"
                    id="tooltip"
                    @slotchange=${this.handleTooltipSlotchange}
                ></slot>
            `,
        ];
    }

    applyFocusElementLabel = (
        value: string,
        labelElement: FieldLabel
    ): void => {
        this.appliedLabel = value;
        this.labelAlignment = labelElement.sideAligned ? 'inline' : undefined;
    };

    protected renderOverlay(menu: TemplateResult): TemplateResult {
        if (this.strategy?.overlay === undefined) {
            return menu;
        }
        const container = this.renderContainer(menu);
        render(container, this.strategy?.overlay as unknown as HTMLElement, {
            host: this,
        });
        return this.strategy?.overlay as unknown as TemplateResult;
    }

    protected get renderDescriptionSlot(): TemplateResult {
        return html`
            <div id=${DESCRIPTION_ID}>
                <slot name="description"></slot>
            </div>
        `;
    }
    // a helper to throw focus to the button is needed because Safari
    // won't include buttons in the tab order even with tabindex="0"
    protected override render(): TemplateResult {
        if (this.tooltipEl) {
            this.tooltipEl.disabled = this.open;
        }
        return html`
            <span
                id="focus-helper"
                tabindex="${this.focused || this.open ? '-1' : '0'}"
                @focus=${this.handleHelperFocus}
                aria-describedby=${DESCRIPTION_ID}
            ></span>
            <button
                aria-controls=${ifDefined(this.open ? 'menu' : undefined)}
                aria-describedby="tooltip"
                aria-expanded=${this.open ? 'true' : 'false'}
                aria-haspopup="true"
                aria-labelledby="loader icon label applied-label"
                id="button"
                class=${ifDefined(
                    this.labelAlignment
                        ? `label-${this.labelAlignment}`
                        : undefined
                )}
                @blur=${this.handleButtonBlur}
                @keydown=${{
                    handleEvent: this.handleEnterKeydown,
                    capture: true,
                }}
                ?disabled=${this.disabled}
                tabindex="-1"
            >
                ${this.buttonContent}
            </button>
            ${this.renderMenu} ${this.renderDescriptionSlot}
        `;
    }

    protected override update(changes: PropertyValues<this>): void {
        if (this.selects) {
            // Always force `selects` to "single" when set.
            // TODO: Add support functionally and visually for "multiple"
            this.selects = 'single';
        }
        if (changes.has('disabled') && this.disabled) {
            if (this.strategy) {
                this.open = false;
                this.strategy.open = false;
            }
        }
        if (changes.has('pending') && this.pending) {
            if (this.strategy) {
                this.open = false;
                this.strategy.open = false;
            }
        }
        if (changes.has('value')) {
            // MenuItems update a frame late for <slot> management,
            // await the same here.
            this.shouldScheduleManageSelection();
        }
        // Maybe it's finally time to remove this support?
        if (!this.hasUpdated) {
            this.deprecatedMenu = this.querySelector(':scope > sp-menu');
            this.deprecatedMenu?.toggleAttribute('ignore', true);
            this.deprecatedMenu?.setAttribute('selects', 'inherit');
        }
        if (window.__swc.DEBUG) {
            if (!this.hasUpdated && this.querySelector(':scope > sp-menu')) {
                const { localName } = this;
                window.__swc.warn(
                    this,
                    `You no longer need to provide an <sp-menu> child to ${localName}. Any styling or attributes on the <sp-menu> will be ignored.`,
                    'https://opensource.adobe.com/spectrum-web-components/components/picker/#sizes',
                    { level: 'deprecation' }
                );
            }
            this.updateComplete.then(async () => {
                // Attributes should be user supplied, making them available before first update.
                // However, `appliesLabel` is applied by external elements that must be update complete as well to be bound appropriately.
                await new Promise((res) => requestAnimationFrame(res));
                await new Promise((res) => requestAnimationFrame(res));
                if (
                    !this.label &&
                    !this.getAttribute('aria-label') &&
                    !this.getAttribute('aria-labelledby') &&
                    !this.appliedLabel
                ) {
                    window.__swc.warn(
                        this,
                        '<${this.localName}> needs one of the following to be accessible:',
                        'https://opensource.adobe.com/spectrum-web-components/components/picker/#accessibility',
                        {
                            type: 'accessibility',
                            issues: [
                                `an <sp-field-label> element with a \`for\` attribute referencing the \`id\` of the \`<${this.localName}>\`, or`,
                                'value supplied to the "label" attribute, which will be displayed visually as placeholder text, or',
                                'text content supplied in a <span> with slot="label", which will also be displayed visually as placeholder text.',
                            ],
                        }
                    );
                }
            });
        }
        super.update(changes);
    }

    protected bindButtonKeydownListener(): void {
        this.button.addEventListener('keydown', this.handleKeydown);
    }

    protected override updated(changes: PropertyValues<this>): void {
        super.updated(changes);
        if (changes.has('open')) {
            this.strategy.open = this.open;
        }
    }

    protected override firstUpdated(changes: PropertyValues<this>): void {
        super.firstUpdated(changes);
        this.bindButtonKeydownListener();
        this.bindEvents();
    }

    protected get dismissHelper(): TemplateResult {
        return html`
            <div class="visually-hidden">
                <button
                    tabindex="-1"
                    aria-label="Dismiss"
                    @click=${this.close}
                ></button>
            </div>
        `;
    }

    protected renderContainer(menu: TemplateResult): TemplateResult {
        const accessibleMenu = html`
            ${this.dismissHelper} ${menu} ${this.dismissHelper}
        `;
        // @todo: test in mobile
        /* c8 ignore next 11 */
        if (this.isMobile.matches) {
            this.dependencyManager.add('sp-tray');
            import('@spectrum-web-components/tray/sp-tray.js');
            return html`
                <sp-tray
                    id="popover"
                    role="presentation"
                    style=${styleMap(this.containerStyles)}
                >
                    ${accessibleMenu}
                </sp-tray>
            `;
        }
        this.dependencyManager.add('sp-popover');
        import('@spectrum-web-components/popover/sp-popover.js');
        return html`
            <sp-popover
                id="popover"
                role="presentation"
                style=${styleMap(this.containerStyles)}
                placement=${this.placement}
            >
                ${accessibleMenu}
            </sp-popover>
        `;
    }

    protected hasRenderedOverlay = false;

    protected get renderMenu(): TemplateResult {
        const menu = html`
            <sp-menu
                aria-labelledby="applied-label"
                @change=${this.handleChange}
                id="menu"
                @keydown=${{
                    handleEvent: this.handleEnterKeydown,
                    capture: true,
                }}
                role=${this.listRole}
                .selects=${this.selects}
                .selected=${this.value ? [this.value] : []}
                size=${this.size}
                @sp-menu-item-added-or-updated=${this.shouldManageSelection}
            >
                <slot @slotchange=${this.shouldScheduleManageSelection}></slot>
            </sp-menu>
        `;
        this.hasRenderedOverlay =
            this.hasRenderedOverlay ||
            this.focused ||
            this.open ||
            !!this.deprecatedMenu;
        if (this.hasRenderedOverlay) {
            if (this.dependencyManager.loaded) {
                this.dependencyManager.add('sp-overlay');
            }
            return this.renderOverlay(menu);
        }
        return menu;
    }

    private willManageSelection = false;

    protected shouldScheduleManageSelection(event?: Event): void {
        if (
            !this.willManageSelection &&
            (!event ||
                ((event.target as HTMLElement).getRootNode() as ShadowRoot)
                    .host === this)
        ) {
            this.willManageSelection = true;
            requestAnimationFrame(() => {
                requestAnimationFrame(() => {
                    this.manageSelection();
                });
            });
        }
    }

    protected shouldManageSelection(): void {
        if (this.willManageSelection) {
            return;
        }
        this.willManageSelection = true;
        this.manageSelection();
    }

    protected async manageSelection(): Promise<void> {
        if (this.selects == null) return;

        this.selectionPromise = new Promise(
            (res) => (this.selectionResolver = res)
        );
        let selectedItem: MenuItem | undefined;
        await this.optionsMenu.updateComplete;
        if (this.recentlyConnected) {
            // Work around for attach timing differences in Safari and Firefox.
            // Remove when refactoring to Menu passthrough wrapper.
            await new Promise((res) => requestAnimationFrame(() => res(true)));
            this.recentlyConnected = false;
        }
        this.menuItems.forEach((item) => {
            if (this.value === item.value && !item.disabled) {
                selectedItem = item;
            } else {
                item.selected = false;
            }
        });
        if (selectedItem) {
            selectedItem.selected = !!this.selects;
            this.selectedItem = selectedItem;
        } else {
            this.value = '';
            this.selectedItem = undefined;
        }
        if (this.open) {
            await this.optionsMenu.updateComplete;
            this.optionsMenu.updateSelectedItemIndex();
        }
        this.selectionResolver();
        this.willManageSelection = false;
    }

    private selectionPromise = Promise.resolve();
    private selectionResolver!: () => void;

    protected override async getUpdateComplete(): Promise<boolean> {
        const complete = (await super.getUpdateComplete()) as boolean;
        await this.selectionPromise;
        // if (this.overlayElement) {
        //     await this.overlayElement.updateComplete;
        // }
        return complete;
    }

    private recentlyConnected = false;

    private enterKeydownOn: EventTarget | null = null;

    protected handleEnterKeydown = (event: KeyboardEvent): void => {
        if (event.code !== 'Enter') {
            return;
        }

        if (this.enterKeydownOn) {
            event.preventDefault();
            return;
        }
        this.enterKeydownOn = event.target;
        this.addEventListener(
            'keyup',
            async (keyupEvent: KeyboardEvent) => {
                if (keyupEvent.code !== 'Enter') {
                    return;
                }
                this.enterKeydownOn = null;
            },
            { once: true }
        );
    };

    protected bindEvents(): void {
        this.strategy?.abort();
        if (this.isMobile.matches) {
            this.strategy = new strategies['mobile'](this.button, this);
        } else {
            this.strategy = new strategies['desktop'](this.button, this);
        }
    }

    public override connectedCallback(): void {
        super.connectedCallback();
        this.recentlyConnected = this.hasUpdated;
    }

    public override disconnectedCallback(): void {
        this.close();
        this.strategy?.releaseDescription();
        super.disconnectedCallback();
    }
}

/**
 * @element sp-picker
 *
 * @slot label - The placeholder content for the Picker
 * @slot description - The description content for the Picker
 * @slot tooltip - Tooltip to to be applied to the the Picker Button
 * @slot - menu items to be listed in the Picker
 * @fires change - Announces that the `value` of the element has changed
 * @fires sp-opened - Announces that the overlay has been opened
 * @fires sp-closed - Announces that the overlay has been closed
 */
export class Picker extends PickerBase {
    public static override get styles(): CSSResultArray {
        return [pickerStyles, chevronStyles];
    }

    protected override get containerStyles(): StyleInfo {
        const styles = super.containerStyles;
        if (!this.quiet) {
            styles['min-width'] = `${this.offsetWidth}px`;
        }
        return styles;
    }

    protected override handleKeydown = (event: KeyboardEvent): void => {
        const { code } = event;
        this.focused = true;
        if (!code.startsWith('Arrow') || this.readonly || this.pending) {
            return;
        }
        if (code === 'ArrowUp' || code === 'ArrowDown') {
            this.toggle(true);
            event.preventDefault();
            return;
        }
        event.preventDefault();
        const selectedIndex = this.selectedItem
            ? this.menuItems.indexOf(this.selectedItem)
            : -1;
        // use a positive offset to find the first non-disabled item when no selection is available.
        const nextOffset = selectedIndex < 0 || code === 'ArrowRight' ? 1 : -1;
        let nextIndex = selectedIndex + nextOffset;
        while (
            this.menuItems[nextIndex] &&
            this.menuItems[nextIndex].disabled
        ) {
            nextIndex += nextOffset;
        }
        if (!this.menuItems[nextIndex] || this.menuItems[nextIndex].disabled) {
            return;
        }
        if (!this.value || nextIndex !== selectedIndex) {
            this.setValueFromItem(this.menuItems[nextIndex]);
        }
    };
}<|MERGE_RESOLUTION|>--- conflicted
+++ resolved
@@ -306,15 +306,13 @@
             return;
         }
         this.open = typeof target !== 'undefined' ? target : !this.open;
-<<<<<<< HEAD
         if (this.strategy) {
             this.strategy.open = this.open;
-=======
+        }
         if (this.open) {
             this._selfManageFocusElement = true;
         } else {
             this._selfManageFocusElement = false;
->>>>>>> 0002d42c
         }
     }
 
@@ -364,9 +362,6 @@
             | undefined;
     }
 
-<<<<<<< HEAD
-    public handleSlottableRequest = (_event: SlottableRequestEvent): void => {};
-=======
     protected handleBeforetoggle(
         event: Event & {
             target: Overlay;
@@ -395,7 +390,6 @@
     protected handleSlottableRequest = (
         _event: SlottableRequestEvent
     ): void => {};
->>>>>>> 0002d42c
 
     protected renderLabelContent(content: Node[]): TemplateResult | Node[] {
         if (this.value && this.selectedItem) {
