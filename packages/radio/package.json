{
    "name": "@spectrum-web-components/radio",
    "version": "0.47.2",
    "publishConfig": {
        "access": "public"
    },
    "description": "",
    "license": "Apache-2.0",
    "repository": {
        "type": "git",
        "url": "https://github.com/adobe/spectrum-web-components.git",
        "directory": "packages/radio"
    },
    "author": "",
    "homepage": "https://opensource.adobe.com/spectrum-web-components/components/radio",
    "bugs": {
        "url": "https://github.com/adobe/spectrum-web-components/issues"
    },
    "main": "./src/index.js",
    "module": "./src/index.js",
    "type": "module",
    "exports": {
        ".": {
            "development": "./src/index.dev.js",
            "default": "./src/index.js"
        },
        "./package.json": "./package.json",
        "./src/Radio.js": {
            "development": "./src/Radio.dev.js",
            "default": "./src/Radio.js"
        },
        "./src/RadioGroup.js": {
            "development": "./src/RadioGroup.dev.js",
            "default": "./src/RadioGroup.js"
        },
        "./src/index.js": {
            "development": "./src/index.dev.js",
            "default": "./src/index.js"
        },
        "./src/radio-overrides.css.js": "./src/radio-overrides.css.js",
        "./src/radio.css.js": "./src/radio.css.js",
        "./sp-radio.js": {
            "development": "./sp-radio.dev.js",
            "default": "./sp-radio.js"
        },
        "./sp-radio-group.js": {
            "development": "./sp-radio-group.dev.js",
            "default": "./sp-radio-group.js"
        }
    },
    "scripts": {
        "test": "echo \"Error: run tests from mono-repo root.\" && exit 1"
    },
    "files": [
        "**/*.d.ts",
        "**/*.js",
        "**/*.js.map",
        "custom-elements.json",
        "!stories/",
        "!test/"
    ],
    "keywords": [
        "spectrum css",
        "web components",
        "lit-element",
        "lit-html"
    ],
    "dependencies": {
        "@spectrum-web-components/base": "^0.47.2",
        "@spectrum-web-components/field-group": "^0.47.2",
        "@spectrum-web-components/help-text": "^0.47.2",
        "@spectrum-web-components/reactive-controllers": "^0.47.2",
        "@spectrum-web-components/shared": "^0.47.2"
    },
    "devDependencies": {
<<<<<<< HEAD
        "@spectrum-css/radio": "^10.0.0-s2-foundations.12"
=======
        "@spectrum-css/radio": "^9.2.3"
>>>>>>> edf8ee2c
    },
    "types": "./src/index.d.ts",
    "customElements": "custom-elements.json",
    "sideEffects": [
        "./sp-*.js",
        "./**/*.dev.js"
    ]
}<|MERGE_RESOLUTION|>--- conflicted
+++ resolved
@@ -73,11 +73,7 @@
         "@spectrum-web-components/shared": "^0.47.2"
     },
     "devDependencies": {
-<<<<<<< HEAD
         "@spectrum-css/radio": "^10.0.0-s2-foundations.12"
-=======
-        "@spectrum-css/radio": "^9.2.3"
->>>>>>> edf8ee2c
     },
     "types": "./src/index.d.ts",
     "customElements": "custom-elements.json",
