--- conflicted
+++ resolved
@@ -1614,7 +1614,6 @@
     `;
 };
 
-<<<<<<< HEAD
 export const pickerInDialog = (): TemplateResult => {
     return html`
         <sp-button variant="primary" id="mybutton">Button popover</sp-button>
@@ -1658,7 +1657,8 @@
 pickerInDialog.args = {
     // Disables Chromatic's snapshotting on a global level
     chromatic: { disableSnapshot: true },
-=======
+};
+
 export const disabledOverlayTrigger = (): TemplateResult => {
     return html`
         ${storyStyles}
@@ -1760,5 +1760,4 @@
 
 disabledOverlayTrigger.swc_vrt = {
     skip: true,
->>>>>>> 72dbe629
 };