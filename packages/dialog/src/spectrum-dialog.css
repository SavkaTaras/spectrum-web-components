--- conflicted
+++ resolved
@@ -74,32 +74,22 @@
         '. content content content content .'
         '. footer footer buttonGroup buttonGroup .'
         '. . . . . .';
-    grid-template-columns: var(
-            --mod-dialog-confirm-padding-grid,
-            var(--spectrum-dialog-confirm-padding-grid)
-        ) auto 1fr auto minmax(0, auto) var(
-            --mod-dialog-confirm-padding-grid,
-            var(--spectrum-dialog-confirm-padding-grid)
-        );
-    grid-template-rows: auto var(
-            --mod-dialog-confirm-padding-grid,
-            var(--spectrum-dialog-confirm-padding-grid)
-        ) auto auto 1fr auto var(
+    grid-template-columns:
+        var(
+            --mod-dialog-confirm-padding-grid,
+            var(--spectrum-dialog-confirm-padding-grid)
+        )
+        auto 1fr auto minmax(0, auto) var(--mod-dialog-confirm-padding-grid, var(--spectrum-dialog-confirm-padding-grid));
+    grid-template-rows:
+        auto var(
+            --mod-dialog-confirm-padding-grid,
+            var(--spectrum-dialog-confirm-padding-grid)
+        )
+        auto auto 1fr auto var(
             --mod-dialog-confirm-padding-grid,
             var(--spectrum-dialog-confirm-padding-grid)
         );
     inline-size: 100%;
-<<<<<<< HEAD
-=======
-    grid-template-areas:
-        'hero hero hero hero hero hero'
-        '. . . . . .'
-        '. heading header header header .'
-        '. divider divider divider divider .'
-        '. content content content content .'
-        '. footer footer buttonGroup buttonGroup .'
-        '. . . . . .';
->>>>>>> 49892903
     display: grid;
 }
 
@@ -268,37 +258,31 @@
         '. content content content content content .'
         '. footer footer buttonGroup buttonGroup buttonGroup .'
         '. . . . . . .';
-    grid-template-columns: var(
-            --mod-dialog-confirm-padding-grid,
-            var(--spectrum-dialog-confirm-padding-grid)
-        ) auto 1fr auto minmax(0, auto) minmax(
+    grid-template-columns:
+        var(
+            --mod-dialog-confirm-padding-grid,
+            var(--spectrum-dialog-confirm-padding-grid)
+        )
+        auto 1fr auto minmax(0, auto) minmax(
             0,
             var(
                 --mod-dialog-confirm-close-button-size,
                 var(--spectrum-dialog-confirm-close-button-size)
             )
-        ) var(
-            --mod-dialog-confirm-padding-grid,
-            var(--spectrum-dialog-confirm-padding-grid)
-        );
-    grid-template-rows: auto var(
-            --mod-dialog-confirm-padding-grid,
-            var(--spectrum-dialog-confirm-padding-grid)
-        ) auto auto 1fr auto var(
-            --mod-dialog-confirm-padding-grid,
-            var(--spectrum-dialog-confirm-padding-grid)
-        );
-<<<<<<< HEAD
-=======
-    grid-template-areas:
-        'hero hero hero hero hero hero hero'
-        '. . . . . closeButton closeButton'
-        '. heading header header typeIcon closeButton closeButton'
-        '. divider divider divider divider divider .'
-        '. content content content content content .'
-        '. footer footer buttonGroup buttonGroup buttonGroup .'
-        '. . . . . . .';
->>>>>>> 49892903
+        )
+        var(
+            --mod-dialog-confirm-padding-grid,
+            var(--spectrum-dialog-confirm-padding-grid)
+        );
+    grid-template-rows:
+        auto var(
+            --mod-dialog-confirm-padding-grid,
+            var(--spectrum-dialog-confirm-padding-grid)
+        )
+        auto auto 1fr auto var(
+            --mod-dialog-confirm-padding-grid,
+            var(--spectrum-dialog-confirm-padding-grid)
+        );
 }
 
 :host([dismissable]) .grid .button-group {
@@ -351,29 +335,24 @@
         '. divider divider divider .'
         '. content content content .'
         '. . . . .';
-    grid-template-columns: var(
-            --mod-dialog-confirm-padding-grid,
-            var(--spectrum-dialog-confirm-padding-grid)
-        ) 1fr auto auto var(
-            --mod-dialog-confirm-padding-grid,
-            var(--spectrum-dialog-confirm-padding-grid)
-        );
-    grid-template-rows: var(
-            --mod-dialog-confirm-padding-grid,
-            var(--spectrum-dialog-confirm-padding-grid)
-        ) auto auto 1fr var(
-            --mod-dialog-confirm-padding-grid,
-            var(--spectrum-dialog-confirm-padding-grid)
-        );
-<<<<<<< HEAD
-=======
-    grid-template-areas:
-        '. . . . .'
-        '. heading header buttonGroup .'
-        '. divider divider divider .'
-        '. content content content .'
-        '. . . . .';
->>>>>>> 49892903
+    grid-template-columns:
+        var(
+            --mod-dialog-confirm-padding-grid,
+            var(--spectrum-dialog-confirm-padding-grid)
+        )
+        1fr auto auto var(
+            --mod-dialog-confirm-padding-grid,
+            var(--spectrum-dialog-confirm-padding-grid)
+        );
+    grid-template-rows:
+        var(
+            --mod-dialog-confirm-padding-grid,
+            var(--spectrum-dialog-confirm-padding-grid)
+        )
+        auto auto 1fr var(
+            --mod-dialog-confirm-padding-grid,
+            var(--spectrum-dialog-confirm-padding-grid)
+        );
     display: grid;
 }
 
@@ -419,21 +398,22 @@
             '. content content content content .'
             '. footer footer buttonGroup buttonGroup .'
             '. . . . . .';
-        grid-template-columns: var(
-                --mod-dialog-confirm-padding-grid,
-                var(--spectrum-dialog-confirm-padding-grid)
-            ) auto 1fr auto minmax(0, auto) var(
-                --mod-dialog-confirm-padding-grid,
-                var(--spectrum-dialog-confirm-padding-grid)
-            );
+        grid-template-columns:
+            var(
+                --mod-dialog-confirm-padding-grid,
+                var(--spectrum-dialog-confirm-padding-grid)
+            )
+            auto 1fr auto minmax(0, auto) var(--mod-dialog-confirm-padding-grid, var(--spectrum-dialog-confirm-padding-grid));
     }
 
     .grid,
     :host([dismissable]) .grid {
-        grid-template-rows: auto var(
-                --mod-dialog-confirm-padding-grid,
-                var(--spectrum-dialog-confirm-padding-grid)
-            ) auto auto auto 1fr auto var(
+        grid-template-rows:
+            auto var(
+                --mod-dialog-confirm-padding-grid,
+                var(--spectrum-dialog-confirm-padding-grid)
+            )
+            auto auto auto 1fr auto var(
                 --mod-dialog-confirm-padding-grid,
                 var(--spectrum-dialog-confirm-padding-grid)
             );
@@ -449,31 +429,22 @@
             '. content content content content content .'
             '. footer footer buttonGroup buttonGroup buttonGroup .'
             '. . . . . . .';
-        grid-template-columns: var(
-                --mod-dialog-confirm-padding-grid,
-                var(--spectrum-dialog-confirm-padding-grid)
-            ) auto 1fr auto minmax(0, auto) minmax(
+        grid-template-columns:
+            var(
+                --mod-dialog-confirm-padding-grid,
+                var(--spectrum-dialog-confirm-padding-grid)
+            )
+            auto 1fr auto minmax(0, auto) minmax(
                 0,
                 var(
                     --mod-dialog-confirm-close-button-size,
                     var(--spectrum-dialog-confirm-close-button-size)
                 )
-            ) var(
+            )
+            var(
                 --mod-dialog-confirm-padding-grid,
                 var(--spectrum-dialog-confirm-padding-grid)
             );
-<<<<<<< HEAD
-=======
-        grid-template-areas:
-            'hero hero hero hero hero hero hero'
-            '. . . . . closeButton closeButton'
-            '. heading heading heading heading closeButton closeButton'
-            '. header header header header header .'
-            '. divider divider divider divider divider .'
-            '. content content content content content .'
-            '. footer footer buttonGroup buttonGroup buttonGroup .'
-            '. . . . . . .';
->>>>>>> 49892903
     }
 
     .header {
@@ -490,31 +461,24 @@
             '. content .'
             '. buttonGroup .'
             '. . .';
-        grid-template-columns: var(
-                --mod-dialog-confirm-padding-grid,
-                var(--spectrum-dialog-confirm-padding-grid)
-            ) 1fr var(
+        grid-template-columns:
+            var(
+                --mod-dialog-confirm-padding-grid,
+                var(--spectrum-dialog-confirm-padding-grid)
+            )
+            1fr var(
                 --mod-dialog-confirm-padding-grid,
                 var(--spectrum-dialog-confirm-padding-grid)
             );
-        grid-template-rows: var(
-                --mod-dialog-confirm-padding-grid,
-                var(--spectrum-dialog-confirm-padding-grid)
-            ) auto auto auto 1fr auto var(
+        grid-template-rows:
+            var(
+                --mod-dialog-confirm-padding-grid,
+                var(--spectrum-dialog-confirm-padding-grid)
+            )
+            auto auto auto 1fr auto var(
                 --mod-dialog-confirm-padding-grid,
                 var(--spectrum-dialog-confirm-padding-grid)
             );
-<<<<<<< HEAD
-=======
-        grid-template-areas:
-            '. . .'
-            '. heading .'
-            '. header .'
-            '. divider .'
-            '. content .'
-            '. buttonGroup .'
-            '. . .';
->>>>>>> 49892903
         display: grid;
     }
 
