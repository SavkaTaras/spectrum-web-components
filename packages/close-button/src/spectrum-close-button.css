--- conflicted
+++ resolved
@@ -91,115 +91,6 @@
     -webkit-appearance: none;
 }
 
-<<<<<<< HEAD
-=======
-:host {
-    --spectrum-closebutton-size-300: 24px;
-    --spectrum-closebutton-size-400: 32px;
-    --spectrum-closebutton-size-500: 40px;
-    --spectrum-closebutton-size-600: 48px;
-    --spectrum-closebutton-icon-color-default: var(
-        --spectrum-neutral-content-color-default
-    );
-    --spectrum-closebutton-icon-color-hover: var(
-        --spectrum-neutral-content-color-hover
-    );
-    --spectrum-closebutton-icon-color-down: var(
-        --spectrum-neutral-content-color-down
-    );
-    --spectrum-closebutton-icon-color-focus: var(
-        --spectrum-neutral-content-color-key-focus
-    );
-    --spectrum-closebutton-icon-color-disabled: var(
-        --spectrum-disabled-content-color
-    );
-    --spectrum-closebutton-focus-indicator-thickness: var(
-        --spectrum-focus-indicator-thickness
-    );
-    --spectrum-closebutton-focus-indicator-gap: var(
-        --spectrum-focus-indicator-gap
-    );
-    --spectrum-closebutton-focus-indicator-color: var(
-        --spectrum-focus-indicator-color
-    );
-    --spectrum-closebutton-height: var(--spectrum-component-height-100);
-    --spectrum-closebutton-width: var(--spectrum-closebutton-height);
-    --spectrum-closebutton-size: var(--spectrum-closebutton-size-400);
-    --spectrum-closebutton-border-radius: var(--spectrum-closebutton-size-400);
-    --spectrum-closebutton-animation-duration: var(
-        --spectrum-animation-duration-100
-    );
-}
-
-:host([size='s']) {
-    --spectrum-closebutton-height: var(--spectrum-component-height-75);
-    --spectrum-closebutton-width: var(--spectrum-closebutton-height);
-    --spectrum-closebutton-size: var(--spectrum-closebutton-size-300);
-    --spectrum-closebutton-border-radius: var(--spectrum-closebutton-size-300);
-}
-
-:host {
-    --spectrum-closebutton-height: var(--spectrum-component-height-100);
-    --spectrum-closebutton-width: var(--spectrum-closebutton-height);
-    --spectrum-closebutton-size: var(--spectrum-closebutton-size-400);
-    --spectrum-closebutton-border-radius: var(--spectrum-closebutton-size-400);
-}
-
-:host([size='l']) {
-    --spectrum-closebutton-height: var(--spectrum-component-height-200);
-    --spectrum-closebutton-width: var(--spectrum-closebutton-height);
-    --spectrum-closebutton-size: var(--spectrum-closebutton-size-500);
-    --spectrum-closebutton-border-radius: var(--spectrum-closebutton-size-500);
-}
-
-:host([size='xl']) {
-    --spectrum-closebutton-height: var(--spectrum-component-height-300);
-    --spectrum-closebutton-width: var(--spectrum-closebutton-height);
-    --spectrum-closebutton-size: var(--spectrum-closebutton-size-600);
-    --spectrum-closebutton-border-radius: var(--spectrum-closebutton-size-600);
-}
-
-:host([static-color='white']) {
-    --spectrum-closebutton-static-background-color-default: transparent;
-    --spectrum-closebutton-static-background-color-hover: var(
-        --spectrum-transparent-white-300
-    );
-    --spectrum-closebutton-static-background-color-down: var(
-        --spectrum-transparent-white-400
-    );
-    --spectrum-closebutton-static-background-color-focus: var(
-        --spectrum-transparent-white-300
-    );
-    --spectrum-closebutton-icon-color-default: var(--spectrum-white);
-    --spectrum-closebutton-icon-color-disabled: var(
-        --spectrum-disabled-static-white-content-color
-    );
-    --spectrum-closebutton-focus-indicator-color: var(
-        --spectrum-static-white-focus-indicator-color
-    );
-}
-
-:host([static-color='black']) {
-    --spectrum-closebutton-static-background-color-default: transparent;
-    --spectrum-closebutton-static-background-color-hover: var(
-        --spectrum-transparent-black-300
-    );
-    --spectrum-closebutton-static-background-color-down: var(
-        --spectrum-transparent-black-400
-    );
-    --spectrum-closebutton-static-background-color-focus: var(
-        --spectrum-transparent-black-300
-    );
-    --spectrum-closebutton-icon-color-default: var(--spectrum-black);
-    --spectrum-closebutton-icon-color-disabled: var(
-        --spectrum-disabled-static-black-content-color
-    );
-    --spectrum-closebutton-focus-indicator-color: var(
-        --spectrum-static-black-focus-indicator-color
-    );
-}
-
->>>>>>> 088e84ca
 @media (forced-colors: active) {
     :host {
         --highcontrast-closebutton-icon-color-disabled: GrayText;
