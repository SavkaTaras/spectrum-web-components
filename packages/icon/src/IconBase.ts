--- conflicted
+++ resolved
@@ -18,14 +18,11 @@
     TemplateResult,
 } from '@spectrum-web-components/base';
 import {
-<<<<<<< HEAD
-=======
     SystemResolutionController,
     systemResolverUpdatedSymbol,
 } from '@spectrum-web-components/reactive-controllers/src/SystemContextResolution.js';
 
 import {
->>>>>>> 088e84ca
     property,
     state,
 } from '@spectrum-web-components/base/src/decorators.js';
@@ -50,7 +47,6 @@
     @property({ reflect: true })
     public size?: 'xxs' | 'xs' | 's' | 'm' | 'l' | 'xl' | 'xxl';
 
-<<<<<<< HEAD
     public override connectedCallback(): void {
         super.connectedCallback();
         this.requestSystemContext();
@@ -82,12 +78,7 @@
             })
         );
     }
-=======
     private systemResolver = new SystemResolutionController(this);
-
-    @state()
-    public spectrumVersion = 1;
->>>>>>> 088e84ca
 
     protected override update(changes: PropertyValues): void {
         if (changes.has('label')) {
