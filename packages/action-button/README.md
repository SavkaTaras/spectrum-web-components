## Overview

An `<sp-action-button>` represents an action a user can take.

### Usage

[![See it on NPM!](https://img.shields.io/npm/v/@spectrum-web-components/action-button?style=for-the-badge)](https://www.npmjs.com/package/@spectrum-web-components/action-button)
[![How big is this package in your project?](https://img.shields.io/bundlephobia/minzip/@spectrum-web-components/action-button?style=for-the-badge)](https://bundlephobia.com/result?p=@spectrum-web-components/action-button)
[![Try it on webcomponents.dev](https://img.shields.io/badge/Try%20it%20on-webcomponents.dev-green?style=for-the-badge)](https://webcomponents.dev/edit/collection/fO75441E1Q5ZlI0e9pgq/mOF1zUEjLJzODGXFYaIU/src/index.ts)

```
yarn add @spectrum-web-components/action-button
```

Import the side effectful registration of `<sp-action-button>` via:

```
import '@spectrum-web-components/action-button/sp-action-button.js';
```

When looking to leverage the `ActionButton` base class as a type and/or for extension purposes, do so via:

```
import { ActionButton } from '@spectrum-web-components/action-button';
```

### Options

#### Sizes

<sp-tabs selected="m" auto label="Size attribute options">
<sp-tab value="xs">Extra Small</sp-tab>
<sp-tab-panel value="xs">

```html demo
<sp-action-group size="xs">
    <sp-action-button>Edit</sp-action-button>
    <sp-action-button>
        <sp-icon-edit slot="icon"></sp-icon-edit>
        Edit
    </sp-action-button>
    <sp-action-button>
        <sp-icon-edit slot="icon"></sp-icon-edit>
    </sp-action-button>
    <sp-action-button hold-affordance>
        <sp-icon-edit slot="icon"></sp-icon-edit>
    </sp-action-button>
</sp-action-group>
```

</sp-tab-panel>
<sp-tab value="s">Small</sp-tab>
<sp-tab-panel value="s">

```html demo
<sp-action-group size="s">
    <sp-action-button>Edit</sp-action-button>
    <sp-action-button>
        <sp-icon-edit slot="icon"></sp-icon-edit>
        Edit
    </sp-action-button>
    <sp-action-button>
        <sp-icon-edit slot="icon"></sp-icon-edit>
    </sp-action-button>
    <sp-action-button hold-affordance>
        <sp-icon-edit slot="icon"></sp-icon-edit>
    </sp-action-button>
</sp-action-group>
```

</sp-tab-panel>
<sp-tab value="m">Medium</sp-tab>
<sp-tab-panel value="m">

```html demo
<sp-action-group size="m">
    <sp-action-button>Edit</sp-action-button>
    <sp-action-button>
        <sp-icon-edit slot="icon"></sp-icon-edit>
        Edit
    </sp-action-button>
    <sp-action-button>
        <sp-icon-edit slot="icon"></sp-icon-edit>
    </sp-action-button>
    <sp-action-button hold-affordance>
        <sp-icon-edit slot="icon"></sp-icon-edit>
    </sp-action-button>
</sp-action-group>
```

</sp-tab-panel>
<sp-tab value="l">Large</sp-tab>
<sp-tab-panel value="l">

```html demo
<sp-action-group size="l">
    <sp-action-button>Edit</sp-action-button>
    <sp-action-button>
        <sp-icon-edit slot="icon"></sp-icon-edit>
        Edit
    </sp-action-button>
    <sp-action-button>
        <sp-icon-edit slot="icon"></sp-icon-edit>
    </sp-action-button>
    <sp-action-button hold-affordance>
        <sp-icon-edit slot="icon"></sp-icon-edit>
    </sp-action-button>
</sp-action-group>
```

</sp-tab-panel>
<sp-tab value="xl">Extra Large</sp-tab>
<sp-tab-panel value="xl">

```html demo
<sp-action-group size="xl">
    <sp-action-button>Edit</sp-action-button>
    <sp-action-button>
        <sp-icon-edit slot="icon"></sp-icon-edit>
        Edit
    </sp-action-button>
    <sp-action-button>
        <sp-icon-edit slot="icon"></sp-icon-edit>
    </sp-action-button>
    <sp-action-button hold-affordance>
        <sp-icon-edit slot="icon"></sp-icon-edit>
    </sp-action-button>
</sp-action-group>
```

</sp-tab-panel>
</sp-tabs>

#### Variants

The `<sp-action-button>` can be customized with either or both of the `emphasized` and `quiet` attributes. These will pair with either or both of the state attributes (`selected` and `disabled`) to decide the final visual delivery of the `<sp-action-button>`. Content addressed to the `icon` slot can also be provided and will be positioned just before the rest of the the supplied button content.

<sp-tabs selected="default" auto label="Variant options">
<sp-tab value="default">Default</sp-tab>
<sp-tab-panel value="default">

```html demo
<div
    style="display: grid; grid-template-columns: repeat(auto-fill, minmax(210px, 1fr)); gap: 2em;"
>
    <div>
        <sp-field-label for="standard">Default</sp-field-label>
        <sp-action-group id="standard">
            <sp-action-button>Edit</sp-action-button>
            <sp-action-button>
                <sp-icon-edit slot="icon"></sp-icon-edit>
                Edit
            </sp-action-button>
            <sp-action-button>
                <sp-icon-edit slot="icon"></sp-icon-edit>
            </sp-action-button>
            <sp-action-button hold-affordance>
                <sp-icon-edit slot="icon"></sp-icon-edit>
            </sp-action-button>
        </sp-action-group>
    </div>

    <div>
        <sp-field-label for="standard-selected">Selected</sp-field-label>
        <sp-action-group id="standard-selected">
            <sp-action-button selected>Edit</sp-action-button>
            <sp-action-button selected>
                <sp-icon-edit slot="icon"></sp-icon-edit>
                Edit
            </sp-action-button>
            <sp-action-button selected>
                <sp-icon-edit slot="icon"></sp-icon-edit>
            </sp-action-button>
            <sp-action-button selected hold-affordance>
                <sp-icon-edit slot="icon"></sp-icon-edit>
            </sp-action-button>
        </sp-action-group>
    </div>

    <div>
        <sp-field-label for="standard-disabled">Disabled</sp-field-label>
        <sp-action-group id="standard-disabled">
            <sp-action-button disabled>Edit</sp-action-button>
            <sp-action-button disabled>
                <sp-icon-edit slot="icon"></sp-icon-edit>
                Edit
            </sp-action-button>
            <sp-action-button disabled>
                <sp-icon-edit slot="icon"></sp-icon-edit>
            </sp-action-button>
            <sp-action-button disabled hold-affordance>
                <sp-icon-edit slot="icon"></sp-icon-edit>
            </sp-action-button>
        </sp-action-group>
    </div>

    <div>
        <sp-field-label for="standard-disabled-selected">
            Disabled + Selected
        </sp-field-label>
        <sp-action-group id="standard-disabled-selected">
            <sp-action-button disabled selected>Edit</sp-action-button>
            <sp-action-button disabled selected>
                <sp-icon-edit slot="icon"></sp-icon-edit>
                Edit
            </sp-action-button>
            <sp-action-button disabled selected>
                <sp-icon-edit slot="icon"></sp-icon-edit>
            </sp-action-button>
            <sp-action-button disabled selected hold-affordance>
                <sp-icon-edit slot="icon"></sp-icon-edit>
            </sp-action-button>
        </sp-action-group>
    </div>
</div>
```

</sp-tab-panel>
<sp-tab value="quiet">Quiet</sp-tab>
<sp-tab-panel value="quiet">

```html demo
<div
    style="display: grid; grid-template-columns: repeat(auto-fill, minmax(210px, 1fr)); gap: 2em;"
>
    <div>
        <sp-field-label for="standard">Default</sp-field-label>
        <sp-action-group quiet id="standard">
            <sp-action-button quiet>Edit</sp-action-button>
            <sp-action-button quiet>
                <sp-icon-edit slot="icon"></sp-icon-edit>
                Edit
            </sp-action-button>
            <sp-action-button quiet>
                <sp-icon-edit slot="icon"></sp-icon-edit>
            </sp-action-button>
            <sp-action-button quiet hold-affordance>
                <sp-icon-edit slot="icon"></sp-icon-edit>
            </sp-action-button>
        </sp-action-group>
    </div>

    <div>
        <sp-field-label for="standard-selected">Selected</sp-field-label>
        <sp-action-group quiet id="standard-selected">
            <sp-action-button quiet selected>Edit</sp-action-button>
            <sp-action-button quiet selected>
                <sp-icon-edit slot="icon"></sp-icon-edit>
                Edit
            </sp-action-button>
            <sp-action-button quiet selected>
                <sp-icon-edit slot="icon"></sp-icon-edit>
            </sp-action-button>
            <sp-action-button quiet selected hold-affordance>
                <sp-icon-edit slot="icon"></sp-icon-edit>
            </sp-action-button>
        </sp-action-group>
    </div>

    <div>
        <sp-field-label for="standard-disabled">Disabled</sp-field-label>
        <sp-action-group quiet id="standard-disabled">
            <sp-action-button quiet disabled>Edit</sp-action-button>
            <sp-action-button quiet disabled>
                <sp-icon-edit slot="icon"></sp-icon-edit>
                Edit
            </sp-action-button>
            <sp-action-button quiet disabled>
                <sp-icon-edit slot="icon"></sp-icon-edit>
            </sp-action-button>
            <sp-action-button quiet disabled hold-affordance>
                <sp-icon-edit slot="icon"></sp-icon-edit>
            </sp-action-button>
        </sp-action-group>
    </div>

    <div>
        <sp-field-label for="standard-disabled-selected">
            Disabled + Selected
        </sp-field-label>
        <sp-action-group quiet id="standard-disabled-selected">
            <sp-action-button quiet disabled selected>Edit</sp-action-button>
            <sp-action-button quiet disabled selected>
                <sp-icon-edit slot="icon"></sp-icon-edit>
                Edit
            </sp-action-button>
            <sp-action-button quiet disabled selected>
                <sp-icon-edit slot="icon"></sp-icon-edit>
            </sp-action-button>
            <sp-action-button quiet disabled selected hold-affordance>
                <sp-icon-edit slot="icon"></sp-icon-edit>
            </sp-action-button>
        </sp-action-group>
    </div>
</div>
```

</sp-tab-panel>
<sp-tab value="emphasized">Emphasized</sp-tab>
<sp-tab-panel value="emphasized">

```html demo
<div
    style="display: grid; grid-template-columns: repeat(auto-fill, minmax(210px, 1fr)); gap: 2em;"
>
    <div>
        <sp-field-label for="standard">Default</sp-field-label>
        <sp-action-group emphasized id="standard">
            <sp-action-button emphasized>Edit</sp-action-button>
            <sp-action-button emphasized>
                <sp-icon-edit slot="icon"></sp-icon-edit>
                Edit
            </sp-action-button>
            <sp-action-button emphasized>
                <sp-icon-edit slot="icon"></sp-icon-edit>
            </sp-action-button>
            <sp-action-button emphasized hold-affordance>
                <sp-icon-edit slot="icon"></sp-icon-edit>
            </sp-action-button>
        </sp-action-group>
    </div>

    <div>
        <sp-field-label for="standard-selected">Selected</sp-field-label>
        <sp-action-group emphasized id="standard-selected">
            <sp-action-button emphasized selected>Edit</sp-action-button>
            <sp-action-button emphasized selected>
                <sp-icon-edit slot="icon"></sp-icon-edit>
                Edit
            </sp-action-button>
            <sp-action-button emphasized selected>
                <sp-icon-edit slot="icon"></sp-icon-edit>
            </sp-action-button>
            <sp-action-button emphasized selected hold-affordance>
                <sp-icon-edit slot="icon"></sp-icon-edit>
            </sp-action-button>
        </sp-action-group>
    </div>

    <div>
        <sp-field-label for="standard-disabled">Disabled</sp-field-label>
        <sp-action-group emphasized id="standard-disabled">
            <sp-action-button emphasized disabled>Edit</sp-action-button>
            <sp-action-button emphasized disabled>
                <sp-icon-edit slot="icon"></sp-icon-edit>
                Edit
            </sp-action-button>
            <sp-action-button emphasized disabled>
                <sp-icon-edit slot="icon"></sp-icon-edit>
            </sp-action-button>
            <sp-action-button emphasized disabled hold-affordance>
                <sp-icon-edit slot="icon"></sp-icon-edit>
            </sp-action-button>
        </sp-action-group>
    </div>

    <div>
        <sp-field-label for="standard-disabled-selected">
            Disabled + Selected
        </sp-field-label>
        <sp-action-group emphasized id="standard-disabled-selected">
            <sp-action-button emphasized disabled selected>
                Edit
            </sp-action-button>
            <sp-action-button emphasized disabled selected>
                <sp-icon-edit slot="icon"></sp-icon-edit>
                Edit
            </sp-action-button>
            <sp-action-button emphasized disabled selected>
                <sp-icon-edit slot="icon"></sp-icon-edit>
            </sp-action-button>
            <sp-action-button emphasized disabled selected hold-affordance>
                <sp-icon-edit slot="icon"></sp-icon-edit>
            </sp-action-button>
        </sp-action-group>
    </div>
</div>
```

</sp-tab-panel>
<sp-tab value="emq">Emphasized + quiet</sp-tab>
<sp-tab-panel value="emq">

```html demo
<div
    style="display: grid; grid-template-columns: repeat(auto-fill, minmax(210px, 1fr)); gap: 2em;"
>
    <div>
        <sp-field-label for="standard">Default</sp-field-label>
        <sp-action-group emphasized quiet id="standard">
            <sp-action-button emphasized quiet>Edit</sp-action-button>
            <sp-action-button emphasized quiet>
                <sp-icon-edit slot="icon"></sp-icon-edit>
                Edit
            </sp-action-button>
            <sp-action-button emphasized quiet>
                <sp-icon-edit slot="icon"></sp-icon-edit>
            </sp-action-button>
            <sp-action-button emphasized quiet hold-affordance>
                <sp-icon-edit slot="icon"></sp-icon-edit>
            </sp-action-button>
        </sp-action-group>
    </div>

    <div>
        <sp-field-label for="standard-selected">Selected</sp-field-label>
        <sp-action-group emphasized quiet id="standard-selected">
            <sp-action-button emphasized quiet selected>Edit</sp-action-button>
            <sp-action-button emphasized quiet selected>
                <sp-icon-edit slot="icon"></sp-icon-edit>
                Edit
            </sp-action-button>
            <sp-action-button emphasized quiet selected>
                <sp-icon-edit slot="icon"></sp-icon-edit>
            </sp-action-button>
            <sp-action-button emphasized quiet selected hold-affordance>
                <sp-icon-edit slot="icon"></sp-icon-edit>
            </sp-action-button>
        </sp-action-group>
    </div>

    <div>
        <sp-field-label for="standard-disabled">Disabled</sp-field-label>
        <sp-action-group emphasized quiet id="standard-disabled">
            <sp-action-button emphasized quiet disabled>Edit</sp-action-button>
            <sp-action-button emphasized quiet disabled>
                <sp-icon-edit slot="icon"></sp-icon-edit>
                Edit
            </sp-action-button>
            <sp-action-button emphasized quiet disabled>
                <sp-icon-edit slot="icon"></sp-icon-edit>
            </sp-action-button>
            <sp-action-button emphasized quiet disabled hold-affordance>
                <sp-icon-edit slot="icon"></sp-icon-edit>
            </sp-action-button>
        </sp-action-group>
    </div>

    <div>
        <sp-field-label for="standard-disabled-selected">
            Disabled + Selected
        </sp-field-label>
        <sp-action-group emphasized quiet id="standard-disabled-selected">
            <sp-action-button emphasized quiet disabled selected>
                Edit
            </sp-action-button>
            <sp-action-button emphasized quiet disabled selected>
                <sp-icon-edit slot="icon"></sp-icon-edit>
                Edit
            </sp-action-button>
            <sp-action-button emphasized quiet disabled selected>
                <sp-icon-edit slot="icon"></sp-icon-edit>
            </sp-action-button>
            <sp-action-button
                emphasized
                quiet
                disabled
                selected
                hold-affordance
            >
                <sp-icon-edit slot="icon"></sp-icon-edit>
            </sp-action-button>
        </sp-action-group>
    </div>
</div>
```

</sp-tab-panel>
</sp-tabs>

### Behaviors

#### Action button with hold affordance

The use of the `hold-affordance` attribute signifies that the `<sp-action-button>` in question will be delivered with a visual affordance outlining that special interaction with the button will dispatch a `longpress` event. Via a pointer input, this even will be dispatched when 300ms has passed after a `pointerdown` event without the presence of a `pointerup` or `pointercancel` event. Via the keyboard, an event with a code of `Space` or or `ArrowDown` while `altKey === true` will dispatch the event.

```html demo
<div
    style="display: grid; grid-template-columns: repeat(auto-fill, minmax(200px, 1fr)); gap: 2em;"
>
    <overlay-trigger placement="bottom-start">
        <sp-action-button label="Edit" hold-affordance slot="trigger">
            <sp-icon-edit slot="icon"></sp-icon-edit>
        </sp-action-button>
        <sp-popover slot="longpress-content" dialog tip>
            <p style="color: var(--spectrum-neutral-content-color-default);">
                This content is triggered by the "longpress" interaction.
            </p>
        </sp-popover>
    </overlay-trigger>

    <overlay-trigger placement="top">
        <sp-action-button hold-affordance quiet slot="trigger">
            Show Longpress Content
        </sp-action-button>
        <sp-popover slot="longpress-content" dialog tip>
            <p style="color: var(--spectrum-neutral-content-color-default);">
                This content is triggered by the "longpress" interaction.
            </p>
        </sp-popover>
    </overlay-trigger>

    <overlay-trigger placement="top-end">
        <sp-action-button hold-affordance selected slot="trigger">
            <sp-icon-edit slot="icon"></sp-icon-edit>
            Extended Content with Longpress
        </sp-action-button>
        <sp-popover slot="longpress-content" dialog tip>
            <p style="color: var(--spectrum-neutral-content-color-default);">
                This content is triggered by the "longpress" interaction.
            </p>
        </sp-popover>
    </overlay-trigger>
</div>
```

#### Toggles

With the application of the `toggles` attribute, the button will self manage its `selected` property on `click`. When this value is updated, a cancellable `change` event will be dispatched to inform the parent application.

<sp-tabs selected="default" auto label="Toggled action buttons">
<sp-tab value="default">Default</sp-tab>
<sp-tab-panel value="default">

```html demo
<sp-action-button toggles id="toggles-default">Toggle button</sp-action-button>
<sp-action-button toggles selected id="toggles-default">
    Toggle button
</sp-action-button>
```

</sp-tab-panel>
<sp-tab value="quiet">Quiet</sp-tab>
<sp-tab-panel value="quiet">

```html demo
<sp-action-button toggles quiet id="toggles-quiet">
    Toggle button
</sp-action-button>
<sp-action-button toggles quiet selected id="toggles-quiet">
    Toggle button
</sp-action-button>
```

</sp-tab-panel>
<sp-tab value="emphasized">Emphasized</sp-tab>
<sp-tab-panel value="emphasized">

```html demo
<sp-action-button toggles emphasized id="toggles-emphasized">
    Toggle button
</sp-action-button>
<sp-action-button toggles emphasized selected id="toggles-emphasized">
    Toggle button
</sp-action-button>
```

</sp-tab-panel>
<sp-tab value="emphasized-quiet">Emphasized + Quiet</sp-tab>
<sp-tab-panel value="emphasized-quiet">

```html demo
<sp-action-button toggles emphasized quiet id="toggles-emphasized-quiet">
    Toggle button
</sp-action-button>
<sp-action-button
    toggles
    emphasized
    quiet
    selected
    id="toggles-emphasized-quiet"
>
    Toggle button
</sp-action-button>
```

</sp-tab-panel>
</sp-tabs>

### Accessibility guidelines

#### Include a label

<<<<<<< HEAD
A button is required to have either a visible text label or `label` attribute on an `<sp-button>`
=======
A button is required to have either a visible text label or a `label` attribute on either the `<sp-button>` itself,
>>>>>>> 3114e64b
or on an `<sp-icon*>` element child.

#### Don't override color

Do not use custom colors for buttons. The colors of different button variations have been designed to be consistent and accessible.

#### Use static black or static white to contrast with backgrounds and images

<<<<<<< HEAD
To ensure maximum contrast with the background, use static black for light backgrounds and images, and use static white for dark backgrounds and images. Avoid placing static components on top of busy images with a lot of variance in contrast.
=======
To ensure maximum contrast with the background, use static black for light backgrounds and images, and static white for dark backgrounds and images. Avoid placing static components on top of busy images with a lot of variance in contrast.
>>>>>>> 3114e64b

<sp-tabs selected="black" auto label="Static variants for contrast">
<sp-tab value="black">Static black on light background</sp-tab>
<sp-tab-panel value="black">

```html demo
<div style="background-color: #ccffee; padding: 20px">
    <sp-action-button static="black">Click me</sp-action-button>
    <sp-action-button static="black" selected>Click me</sp-action-button>
</div>
```

</sp-tab-panel>
<sp-tab value="white">Static white on dark background</sp-tab>
<sp-tab-panel value="white">

```html demo
<div style="background-color: #220033; padding: 20px">
    <sp-action-button static="white">Click me</sp-action-button>
    <sp-action-button static="white" selected>Click me</sp-action-button>
</div>
```

</sp-tab-panel>
</sp-tabs>

#### Clearly state the action

Make sure that an action button’s label clearly states the outcome of the action. Use the same word or phrase as found elsewhere in the experience.<|MERGE_RESOLUTION|>--- conflicted
+++ resolved
@@ -581,11 +581,7 @@
 
 #### Include a label
 
-<<<<<<< HEAD
-A button is required to have either a visible text label or `label` attribute on an `<sp-button>`
-=======
 A button is required to have either a visible text label or a `label` attribute on either the `<sp-button>` itself,
->>>>>>> 3114e64b
 or on an `<sp-icon*>` element child.
 
 #### Don't override color
@@ -594,11 +590,7 @@
 
 #### Use static black or static white to contrast with backgrounds and images
 
-<<<<<<< HEAD
-To ensure maximum contrast with the background, use static black for light backgrounds and images, and use static white for dark backgrounds and images. Avoid placing static components on top of busy images with a lot of variance in contrast.
-=======
 To ensure maximum contrast with the background, use static black for light backgrounds and images, and static white for dark backgrounds and images. Avoid placing static components on top of busy images with a lot of variance in contrast.
->>>>>>> 3114e64b
 
 <sp-tabs selected="black" auto label="Static variants for contrast">
 <sp-tab value="black">Static black on light background</sp-tab>
