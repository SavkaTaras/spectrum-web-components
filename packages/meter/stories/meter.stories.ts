--- conflicted
+++ resolved
@@ -69,13 +69,9 @@
 export const staticWhite = (): TemplateResult => {
     return makeOverBackground('white')(
         (): TemplateResult => html`
-<<<<<<< HEAD
-            <sp-meter static="white" progress="50">Storage Space</sp-meter>
-=======
             <sp-meter static-color="white" progress="50">
                 Storage Space
             </sp-meter>
->>>>>>> 06156627
         `
     );
 };