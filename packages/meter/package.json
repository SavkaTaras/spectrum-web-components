--- conflicted
+++ resolved
@@ -64,11 +64,7 @@
         "@spectrum-web-components/shared": "^0.47.1"
     },
     "devDependencies": {
-<<<<<<< HEAD
         "@spectrum-css/progressbar": "^5.0.0-s2-foundations.13"
-=======
-        "@spectrum-css/progressbar": "^4.1.5"
->>>>>>> 49892903
     },
     "types": "./src/index.d.ts",
     "customElements": "custom-elements.json",
