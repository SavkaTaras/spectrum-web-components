--- conflicted
+++ resolved
@@ -11,152 +11,6 @@
 */
 
 /* THIS FILE IS MACHINE GENERATED. DO NOT EDIT */
-<<<<<<< HEAD
-=======
-:host {
-    --spectrum-progressbar-animation-ease-in-out-indeterminate: var(
-        --spectrum-animation-ease-in-out
-    );
-    --spectrum-progressbar-animation-duration-indeterminate: var(
-        --spectrum-animation-duration-2000
-    );
-    --spectrum-progressbar-corner-radius: var(--spectrum-corner-radius-100);
-    --spectrum-progressbar-fill-size-indeterminate: 70%;
-    --spectrum-progressbar-size-2400: 192px;
-    --spectrum-progressbar-size-2500: 200px;
-    --spectrum-progressbar-size-2800: 224px;
-    --spectrum-progressbar-font-size: var(--spectrum-font-size-75);
-    --spectrum-progressbar-line-height-cjk: var(--spectrum-cjk-line-height-100);
-    --spectrum-progressbar-min-size: var(--spectrum-progress-bar-minimum-width);
-    --spectrum-progressbar-max-size: var(--spectrum-progress-bar-maximum-width);
-    --spectrum-progressbar-thickness: var(
-        --spectrum-progress-bar-thickness-medium
-    );
-    --spectrum-progressbar-line-height: var(--spectrum-line-height-100);
-    --spectrum-progressbar-spacing-label-to-progressbar: var(
-        --spectrum-spacing-75
-    );
-    --spectrum-progressbar-spacing-top-to-text: var(
-        --spectrum-component-top-to-text-100
-    );
-    --spectrum-progressbar-spacing-label-to-text: var(--spectrum-spacing-200);
-    --spectrum-progressbar-text-color: var(
-        --spectrum-neutral-content-color-default
-    );
-    --spectrum-progressbar-track-color: var(--spectrum-gray-300);
-    --spectrum-progressbar-fill-color: var(--spectrum-accent-color-900);
-    --spectrum-progressbar-fill-color-positive: var(
-        --spectrum-positive-visual-color
-    );
-    --spectrum-progressbar-fill-color-notice: var(
-        --spectrum-notice-visual-color
-    );
-    --spectrum-progressbar-fill-color-negative: var(
-        --spectrum-negative-visual-color
-    );
-    --spectrum-progressbar-label-and-value-white: var(--spectrum-white);
-    --spectrum-progressbar-track-color-white: var(
-        --spectrum-transparent-white-300
-    );
-    --spectrum-progressbar-fill-color-white: var(--spectrum-white);
-    --spectrum-meter-min-width: var(--spectrum-meter-minimum-width);
-    --spectrum-meter-max-width: var(--spectrum-meter-maximum-width);
-    --spectrum-meter-inline-size: var(--spectrum-meter-default-width);
-    --spectrum-meter-thickness-s: var(--spectrum-meter-thickness-small);
-    --spectrum-meter-thickness-l: var(--spectrum-meter-thickness-large);
-    --spectrum-meter-top-to-text: var(--spectrum-component-top-to-text);
-}
-
-:host([size='s']) {
-    --spectrum-progressbar-size-default: var(--spectrum-progressbar-size-2400);
-    --spectrum-progressbar-font-size: var(--spectrum-font-size-75);
-    --spectrum-progressbar-thickness: var(
-        --spectrum-progress-bar-thickness-small
-    );
-    --spectrum-progressbar-spacing-top-to-text: var(
-        --spectrum-component-top-to-text-75
-    );
-}
-
-:host {
-    --spectrum-progressbar-size-default: var(--spectrum-progressbar-size-2400);
-    --spectrum-progressbar-font-size: var(--spectrum-font-size-75);
-    --spectrum-progressbar-thickness: var(
-        --spectrum-progress-bar-thickness-large
-    );
-    --spectrum-progressbar-spacing-top-to-text: var(
-        --spectrum-component-top-to-text-75
-    );
-}
-
-:host([size='l']) {
-    --spectrum-progressbar-size-default: var(--spectrum-progressbar-size-2500);
-    --spectrum-progressbar-font-size: var(--spectrum-font-size-100);
-    --spectrum-progressbar-thickness: var(
-        --spectrum-progress-bar-thickness-large
-    );
-    --spectrum-progressbar-spacing-top-to-text: var(
-        --spectrum-component-top-to-text-200
-    );
-}
-
-:host([size='xl']) {
-    --spectrum-progressbar-size-default: var(--spectrum-progressbar-size-2800);
-    --spectrum-progressbar-font-size: var(--spectrum-font-size-200);
-    --spectrum-progressbar-thickness: var(
-        --spectrum-progress-bar-thickness-extra-large
-    );
-    --spectrum-progressbar-spacing-top-to-text: var(
-        --spectrum-component-top-to-text-300
-    );
-}
-
-.spectrum-Meter {
-    --spectrum-progressbar-size-default: var(
-        --mod-meter-inline-size,
-        var(--spectrum-meter-inline-size)
-    );
-    --spectrum-progressbar-max-size: var(
-        --mod-meter-max-width,
-        var(--spectrum-meter-max-width)
-    );
-    --spectrum-progressbar-min-size: var(
-        --mod-meter-min-width,
-        var(--spectrum-meter-min-width)
-    );
-}
-
-:host([positive]) .spectrum-Meter .fill {
-    background: var(
-        --highcontrast-progressbar-fill-color,
-        var(
-            --mod-progressbar-fill-color-positive,
-            var(--spectrum-progressbar-fill-color-positive)
-        )
-    );
-}
-
-:host([notice]) .spectrum-Meter .fill {
-    background: var(
-        --highcontrast-progressbar-fill-color,
-        var(
-            --mod-progressbar-fill-color-notice,
-            var(--spectrum-progressbar-fill-color-notice)
-        )
-    );
-}
-
-:host([negative]) .spectrum-Meter .fill {
-    background: var(
-        --highcontrast-progressbar-fill-color,
-        var(
-            --mod-progressbar-fill-color-negative,
-            var(--spectrum-progressbar-fill-color-negative)
-        )
-    );
-}
-
->>>>>>> edf8ee2c
 :host {
     inline-size: var(
         --mod-progressbar-size-default,
@@ -233,22 +87,14 @@
         --mod-progressbar-thickness,
         var(--spectrum-progressbar-thickness)
     );
-<<<<<<< HEAD
-    background-color: var(
-=======
-    border-radius: var(--spectrum-progressbar-corner-radius);
-    background: var(
->>>>>>> edf8ee2c
+    background-color: var(
         --highcontrast-progressbar-track-color,
         var(
             --mod-progressbar-track-color,
             var(--spectrum-progressbar-track-color)
         )
     );
-<<<<<<< HEAD
     border-radius: var(--spectrum-progressbar-corner-radius);
-=======
->>>>>>> edf8ee2c
     overflow: hidden;
 }
 
@@ -343,12 +189,7 @@
         infinite;
 }
 
-<<<<<<< HEAD
 :host([indeterminate]) .fill:dir(rtl) {
-=======
-:host([indeterminate]) .fill:dir(rtl),
-:host([dir='rtl'][indeterminate]) .fill {
->>>>>>> edf8ee2c
     animation: indeterminate-loop-rtl
         var(
             --mod-progressbar-animation-duration-indeterminate,
@@ -379,7 +220,6 @@
     }
 }
 
-<<<<<<< HEAD
 :host([positive]) .spectrum-Meter .fill {
     background-color: var(
         --highcontrast-progressbar-fill-color,
@@ -410,8 +250,6 @@
     );
 }
 
-=======
->>>>>>> edf8ee2c
 @keyframes indeterminate-loop-rtl {
     0% {
         transform: translate(
@@ -438,10 +276,7 @@
     .track {
         --highcontrast-progressbar-fill-color: ButtonText;
         --highcontrast-progressbar-track-color: ButtonFace;
-<<<<<<< HEAD
         forced-color-adjust: none;
-=======
->>>>>>> edf8ee2c
         border: 1px solid ButtonText;
     }
 }