--- conflicted
+++ resolved
@@ -101,11 +101,7 @@
         "@spectrum-web-components/shared": "^0.47.2"
     },
     "devDependencies": {
-<<<<<<< HEAD
         "@spectrum-css/menu": "^8.0.0-s2-foundations.12"
-=======
-        "@spectrum-css/menu": "^7.1.4"
->>>>>>> edf8ee2c
     },
     "types": "./src/index.d.ts",
     "customElements": "custom-elements.json",
