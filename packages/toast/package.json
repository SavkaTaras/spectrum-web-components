{
    "name": "@spectrum-web-components/toast",
    "version": "0.48.1",
    "publishConfig": {
        "access": "public"
    },
    "description": "",
    "license": "Apache-2.0",
    "repository": {
        "type": "git",
        "url": "https://github.com/adobe/spectrum-web-components.git",
        "directory": "packages/toast"
    },
    "author": "",
    "homepage": "https://opensource.adobe.com/spectrum-web-components/components/toast",
    "bugs": {
        "url": "https://github.com/adobe/spectrum-web-components/issues"
    },
    "main": "./src/index.js",
    "module": "./src/index.js",
    "type": "module",
    "exports": {
        ".": {
            "development": "./src/index.dev.js",
            "default": "./src/index.js"
        },
        "./package.json": "./package.json",
        "./src/Toast.js": {
            "development": "./src/Toast.dev.js",
            "default": "./src/Toast.js"
        },
        "./src/index.js": {
            "development": "./src/index.dev.js",
            "default": "./src/index.js"
        },
        "./src/toast-overrides.css.js": "./src/toast-overrides.css.js",
        "./src/toast.css.js": "./src/toast.css.js",
        "./sp-toast.js": {
            "development": "./sp-toast.dev.js",
            "default": "./sp-toast.js"
        }
    },
    "scripts": {
        "test": "echo \"Error: run tests from mono-repo root.\" && exit 1"
    },
    "files": [
        "**/*.d.ts",
        "**/*.js",
        "**/*.js.map",
        "custom-elements.json",
        "!stories/",
        "!test/"
    ],
    "keywords": [
        "spectrum css",
        "web components",
        "lit-element",
        "lit-html"
    ],
    "dependencies": {
        "@spectrum-web-components/base": "^0.48.1",
        "@spectrum-web-components/button": "^0.48.1",
        "@spectrum-web-components/icon": "^0.48.1",
        "@spectrum-web-components/icons-workflow": "^0.48.1",
        "@spectrum-web-components/shared": "^0.48.1"
    },
    "devDependencies": {
<<<<<<< HEAD
        "@spectrum-css/toast": "^11.0.0-s2-foundations.13"
=======
        "@spectrum-css/toast": "^10.2.0"
>>>>>>> c4772a86
    },
    "types": "./src/index.d.ts",
    "customElements": "custom-elements.json",
    "sideEffects": [
        "./sp-*.js",
        "./**/*.dev.js"
    ]
}<|MERGE_RESOLUTION|>--- conflicted
+++ resolved
@@ -65,11 +65,7 @@
         "@spectrum-web-components/shared": "^0.48.1"
     },
     "devDependencies": {
-<<<<<<< HEAD
         "@spectrum-css/toast": "^11.0.0-s2-foundations.13"
-=======
-        "@spectrum-css/toast": "^10.2.0"
->>>>>>> c4772a86
     },
     "types": "./src/index.d.ts",
     "customElements": "custom-elements.json",
