/*
Copyright 2023 Adobe. All rights reserved.
This file is licensed to you under the Apache License, Version 2.0 (the "License");
you may not use this file except in compliance with the License. You may obtain a copy
of the License at http://www.apache.org/licenses/LICENSE-2.0

Unless required by applicable law or agreed to in writing, software distributed under
the License is distributed on an "AS IS" BASIS, WITHOUT WARRANTIES OR REPRESENTATIONS
OF ANY KIND, either express or implied. See the License for the specific language
governing permissions and limitations under the License.
*/

/* THIS FILE IS MACHINE GENERATED. DO NOT EDIT */
<<<<<<< HEAD
=======
:host {
    --spectrum-tray-exit-animation-delay: 0s;
    --spectrum-tray-entry-animation-delay: 0.16s;
    --spectrum-tray-max-inline-size: 375px;
    --spectrum-tray-spacing-edge-to-tray-safe-zone: 64px;
    --spectrum-tray-entry-animation-duration: var(
        --spectrum-animation-duration-500
    );
    --spectrum-tray-exit-animation-duration: var(
        --spectrum-animation-duration-100
    );
    --spectrum-tray-corner-radius: var(--spectrum-corner-radius-100);
    --spectrum-tray-background-color: var(--spectrum-background-layer-2-color);
}

>>>>>>> edf8ee2c
.tray {
    inline-size: 100%;
    --mod-modal-max-width: 100%;
<<<<<<< HEAD
    box-sizing: border-box;
    inline-size: 100%;
=======
>>>>>>> edf8ee2c
    max-inline-size: 100%;
    max-block-size: calc(
        100vh -
            var(
                --mod-tray-spacing-edge-to-tray-safe-zone,
                var(--spectrum-tray-spacing-edge-to-tray-safe-zone)
            )
    );
    background-color: var(
        --highcontrast-tray-background-color,
        var(--mod-tray-background-color, var(--spectrum-tray-background-color))
    );
    border-radius: 0;
    border-radius: var(--mod-tray-corner-radius-portrait, 0)
        var(--mod-tray-corner-radius-portrait, 0) 0 0;
    transition:
        opacity
            var(
                --mod-tray-exit-animation-duration,
                var(--spectrum-tray-exit-animation-duration)
            )
            cubic-bezier(0.5, 0, 1, 1)
            var(
                --mod-tray-exit-animation-delay,
                var(--spectrum-tray-exit-animation-delay)
            ),
        visibility
            var(
                --mod-tray-exit-animation-duration,
                var(--spectrum-tray-exit-animation-duration)
            )
            linear
            calc(
                var(
                        --mod-tray-exit-animation-delay,
                        var(--spectrum-tray-exit-animation-delay)
                    ) +
                    var(
                        --mod-tray-exit-animation-duration,
                        var(--spectrum-tray-exit-animation-duration)
                    )
            ),
        transform
            var(
                --mod-tray-exit-animation-duration,
                var(--spectrum-tray-exit-animation-duration)
            )
            cubic-bezier(0.5, 0, 1, 1)
            var(
                --mod-tray-exit-animation-delay,
                var(--spectrum-tray-exit-animation-delay)
            );
    outline: none;
    margin-block-start: var(
        --mod-tray-spacing-edge-to-tray-safe-zone,
        var(--spectrum-tray-spacing-edge-to-tray-safe-zone)
    );
    padding-block-start: var(
        --mod-tray-top-to-content-area,
        var(--spectrum-tray-top-to-content-area)
    );
    padding-block-end: var(
        --mod-tray-bottom-to-content-area,
        var(--spectrum-tray-top-to-content-area)
    );
    overflow: auto;
    transform: translateY(100%);
}

:host([open]) .tray {
    transition:
        transform
            var(
                --mod-tray-entry-animation-duration,
                var(--spectrum-tray-entry-animation-duration)
            )
            cubic-bezier(0, 0, 0.4, 1)
            var(
                --mod-tray-entry-animation-delay,
                var(--spectrum-tray-entry-animation-delay)
            ),
        opacity
            var(
                --spectrum-tray-entry-animation-duration,
                var(--mod-tray-entry-animation-duration)
            )
            cubic-bezier(0, 0, 0.4, 1)
            var(
                --mod-tray-entry-animation-delay,
                var(--spectrum-tray-entry-animation-delay)
            );
    transform: translateY(0);
}

@media screen and (orientation: landscape) {
    .tray {
        max-inline-size: var(
            --mod-tray-max-inline-size,
            var(--spectrum-tray-max-inline-size)
        );
        border-start-start-radius: var(
            --mod-tray-corner-radius,
            var(--spectrum-tray-corner-radius)
        );
        border-start-end-radius: var(
            --mod-tray-corner-radius,
            var(--spectrum-tray-corner-radius)
        );
    }
}

@media (forced-colors: active) {
    .tray {
        --highcontrast-tray-background-color: Canvas;
        border: solid;
    }

    .tray ::slotted(*) {
        border: none;
    }
}<|MERGE_RESOLUTION|>--- conflicted
+++ resolved
@@ -11,32 +11,11 @@
 */
 
 /* THIS FILE IS MACHINE GENERATED. DO NOT EDIT */
-<<<<<<< HEAD
-=======
-:host {
-    --spectrum-tray-exit-animation-delay: 0s;
-    --spectrum-tray-entry-animation-delay: 0.16s;
-    --spectrum-tray-max-inline-size: 375px;
-    --spectrum-tray-spacing-edge-to-tray-safe-zone: 64px;
-    --spectrum-tray-entry-animation-duration: var(
-        --spectrum-animation-duration-500
-    );
-    --spectrum-tray-exit-animation-duration: var(
-        --spectrum-animation-duration-100
-    );
-    --spectrum-tray-corner-radius: var(--spectrum-corner-radius-100);
-    --spectrum-tray-background-color: var(--spectrum-background-layer-2-color);
-}
-
->>>>>>> edf8ee2c
 .tray {
     inline-size: 100%;
     --mod-modal-max-width: 100%;
-<<<<<<< HEAD
     box-sizing: border-box;
     inline-size: 100%;
-=======
->>>>>>> edf8ee2c
     max-inline-size: 100%;
     max-block-size: calc(
         100vh -
