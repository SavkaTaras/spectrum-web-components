--- conflicted
+++ resolved
@@ -143,10 +143,7 @@
         inline-size: 100%;
         block-size: 100%;
         max-inline-size: 100%;
-<<<<<<< HEAD
         block-size: 100%;
-=======
->>>>>>> edf8ee2c
         max-block-size: 100%;
         border-radius: 0;
     }
