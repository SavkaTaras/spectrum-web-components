## Overview

`sp-textfield` components are text boxes that allow users to input custom text entries with a keyboard. Various decorations can be displayed around the field to communicate the entry requirements.

### Usage

[![See it on NPM!](https://img.shields.io/npm/v/@spectrum-web-components/textfield?style=for-the-badge)](https://www.npmjs.com/package/@spectrum-web-components/textfield)
[![How big is this package in your project?](https://img.shields.io/bundlephobia/minzip/@spectrum-web-components/textfield?style=for-the-badge)](https://bundlephobia.com/result?p=@spectrum-web-components/textfield)
[![Try it on webcomponents.dev](https://img.shields.io/badge/Try%20it%20on-webcomponents.dev-green?style=for-the-badge)](https://webcomponents.dev/edit/collection/fO75441E1Q5ZlI0e9pgq/EcE2Yrwz0MDIGkCzbyvl/src/index.ts)

```
yarn add @spectrum-web-components/textfield
```

Import the side effectful registration of `<sp-textfield>` via:

```
import '@spectrum-web-components/textfield/sp-textfield.js';
```

When looking to leverage the `Textfield` base class as a type and/or for extension purposes, do so via:

```js
import { Textfield } from '@spectrum-web-components/textfield';
```

### Anatomy

```html
<sp-textfield id="basic" label="Name"></sp-textfield>
```

#### Label

A text field must have a label in order to be accessible. A label can be provided either via the `label` attribute, like the previous example or with an `<sp-field-label>` element.

```html
<sp-field-label for="with-field-label">Name</sp-field-label>
<sp-textfield id="with-field-label"></sp-textfield>
```

#### Placeholder

Use the `placeholder` attribute to include placeholder text. **Note**: Placeholder text should not be used as a replacement for a label or help help text.

```html
<sp-field-label for="has-placeholder">Name</sp-field-label>
<sp-textfield id="has-placeholder" placeholder="ex., John Doe"></sp-textfield>
```

#### Help text

Help text can be accessibly associated with an `<sp-textfield>` element by using the `help-text` or `negative-help-text` slots. When using the `negative-help-text` slot, `<sp-textfield>` will self manage the presence of this content based on the value of the `invalid` property on your `<sp-textfield>` element. Content within the `help-text` slot will be show by default. When your `<sp-textfield>` should receive help text based on state outside of the complexity of `invalid` or not, manage the content addressed to the `help-text` from above to ensure that it displays the right messaging and possesses the right `variant`.

See [help text](../help-text) for more information.

<sp-tabs selected="self" auto label="Help text usage in textfields">
<sp-tab value="self">Self managed</sp-tab>
<sp-tab-panel value="self">

```html
<sp-field-label for="self">Stay "Positive"</sp-field-label>
<sp-textfield id="self" pattern="[P][o][s][i][t][i][v][e]" value="Positive">
    <sp-help-text slot="help-text">
        Tell us how you are feeling today.
    </sp-help-text>
    <sp-help-text slot="negative-help-text">Please be "Positive".</sp-help-text>
</sp-textfield>
```

</sp-tab-panel>
<sp-tab value="above">Managed from above</sp-tab>
<sp-tab-panel value="above">

```html
<sp-field-label for="managed">Stay "Positive"</sp-field-label>
<sp-textfield
    id="managed"
    pattern="[P][o][s][i][t][i][v][e]"
    value="Positive"
    oninput='
        const helpText = this.querySelector(`[slot="help-text"]`);
        helpText.textContent = this.invalid ? `Please be "Positive".` : `Tell us how you are feeling today.`;
        helpText.variant = this.invalid ? `negative` : `neutral`;
    '
>
    <sp-help-text slot="neutral-text">
        Tell us how you're feeling today.
    </sp-help-text>
    <sp-help-text slot="help-text">Please be "Positive".</sp-help-text>
</sp-textfield>
```

</sp-tab-panel>
</sp-tabs>

### Options

#### Sizes

<sp-tabs selected="m" auto label="Size Attribute Options">
<sp-tab value="s">Small</sp-tab>
<sp-tab-panel value="s">

```html
<sp-field-label size="s" for="name-0-s">Name</sp-field-label>
<sp-textfield
    size="s"
    id="name-0-s"
    placeholder="Enter your name"
></sp-textfield>
```

</sp-tab-panel>
<sp-tab value="m">Medium</sp-tab>
<sp-tab-panel value="m">

```html
<sp-field-label for="name-0-m">Name</sp-field-label>
<sp-textfield id="name-0-m" placeholder="Enter your name"></sp-textfield>
```

</sp-tab-panel>
<sp-tab value="l">Large</sp-tab>
<sp-tab-panel value="l">

```html
<sp-field-label size="l" for="name-0-l">Name</sp-field-label>
<sp-textfield
    size="l"
    id="name-0-l"
    placeholder="Enter your name"
></sp-textfield>
```

</sp-tab-panel>
<sp-tab value="xl">Extra Large</sp-tab>
<sp-tab-panel value="xl">

```html
<sp-field-label size="xl" for="name-0-xl">Name</sp-field-label>
<sp-textfield
    size="xl"
    id="name-0-xl"
    placeholder="Enter your name"
></sp-textfield>
```

</sp-tab-panel>
</sp-tabs>

<<<<<<< HEAD
### Types
=======
#### Types
>>>>>>> 031ed5d6

When inputting URLs, telephone numbers, email addresses, or passwords, specify a `type` to provide
user affordances like mobile keyboards and obscured characters:

-   `url`
-   `tel`
-   `email`
-   `password`
-   `text` (default)

```html
<sp-field-label for="tel-1">Telephone</sp-field-label>
<sp-textfield
    id="tel-1"
    type="tel"
    placeholder="Enter your phone number"
></sp-textfield>
<sp-field-label for="password-1">Password</sp-field-label>
<sp-textfield id="password-1" type="password"></sp-textfield>
```

If the `type` attribute is not specified, or if it does not match any of these values, the default type adopted is "text."

<<<<<<< HEAD
### Quiet
=======
#### Quiet
>>>>>>> 031ed5d6

The quiet style works best when a clear layout (vertical stack, table, grid) assists in a user's ability to parse the element. Too many quiet components in a small space can be hard to read.

```html
<sp-field-label for="name-3">Name (quietly)</sp-field-label>
<sp-textfield id="name-3" placeholder="Enter your name" quiet></sp-textfield>
```

### States

Use the `required` attribute to indicate a textfield value is required. Dictate the validity or invalidity state of the text entry with the `valid` or `invalid` attributes.

```html
<sp-field-label for="name-1" required>Name</sp-field-label>
<sp-textfield
    id="name-1"
    placeholder="Enter your name"
    valid
    value="My Name"
></sp-textfield>
<br />
<sp-field-label for="name-2" required>Name</sp-field-label>
<sp-textfield id="name-2" invalid placeholder="Enter your name"></sp-textfield>
```

### Accessibility

#### Include a label

Every text field should have a label. A field without a label is ambiguous and not accessible.

#### Include help text

The description in the help text is flexible and encompasses a range of guidance. Sometimes this guidance is about what to input, and sometime it’s about how to input. This includes information such as:

-   An overall description of the input field
-   Hints for what kind of information needs to be input
-   Specific formatting examples or requirements

Learn more about [using help text](https://spectrum.adobe.com/page/text-field/#Use-help-text-to-show-hints,-formatting,-and-requirements).

#### Include negative help text

Write error messaging in a human-centered way by guiding a user and showing them a solution — don’t simply state what’s wrong and then leave them guessing as to how to resolve it. Ambiguous error messages can be frustrating and even shame-inducing for users. Also, keep in mind that something that a system may deem an error may not actually be perceived as an error to a user.

Learn more about [writing error messages](https://spectrum.adobe.com/page/text-field/#Write-error-text-that-shows-a-solution).

#### Do not us a placeholder as a replacement for a label or help-text

Putting instructions for how to complete an input, requirements, or any other essential information into placeholder text is not accessible. Once a value is entered, placeholder text is no longer viewable; if someone is using an automatic form filler, they will never get the information in the placeholder text.

Instead, use the help text description to convey requirements or to show any formatting examples that would help user comprehension. If there's placeholder text and help text at the same time, it becomes redundant and distracting, especially if they're communicating the same thing.<|MERGE_RESOLUTION|>--- conflicted
+++ resolved
@@ -149,11 +149,7 @@
 </sp-tab-panel>
 </sp-tabs>
 
-<<<<<<< HEAD
-### Types
-=======
 #### Types
->>>>>>> 031ed5d6
 
 When inputting URLs, telephone numbers, email addresses, or passwords, specify a `type` to provide
 user affordances like mobile keyboards and obscured characters:
@@ -177,11 +173,7 @@
 
 If the `type` attribute is not specified, or if it does not match any of these values, the default type adopted is "text."
 
-<<<<<<< HEAD
-### Quiet
-=======
 #### Quiet
->>>>>>> 031ed5d6
 
 The quiet style works best when a clear layout (vertical stack, table, grid) assists in a user's ability to parse the element. Too many quiet components in a small space can be hard to read.
 
