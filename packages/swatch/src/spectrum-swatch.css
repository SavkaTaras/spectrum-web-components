--- conflicted
+++ resolved
@@ -11,75 +11,6 @@
 */
 
 /* THIS FILE IS MACHINE GENERATED. DO NOT EDIT */
-<<<<<<< HEAD
-=======
-:host {
-    --spectrum-swatch-focus-indicator-border-radius: 8px;
-    --spectrum-swatch-icon-border-color: #00000082;
-    --spectrum-swatch-size: var(--spectrum-swatch-size-small);
-    --spectrum-swatch-border-radius: var(--spectrum-corner-radius-100);
-    --spectrum-swatch-border-thickness: var(--spectrum-border-width-100);
-    --spectrum-swatch-border-thickness-selected: var(
-        --spectrum-border-width-200
-    );
-    --spectrum-swatch-disabled-icon-size: var(--spectrum-workflow-icon-size-75);
-    --spectrum-swatch-slash-thickness: var(
-        --spectrum-swatch-slash-thickness-small
-    );
-    --spectrum-swatch-focus-indicator-thickness: var(
-        --spectrum-focus-indicator-thickness
-    );
-    --spectrum-swatch-focus-indicator-gap: var(--spectrum-focus-indicator-gap);
-    --spectrum-swatch-border-color-selected: var(--spectrum-gray-900);
-    --spectrum-swatch-inner-border-color-selected: var(--spectrum-gray-50);
-    --spectrum-swatch-disabled-icon-border-color: var(
-        --spectrum-swatch-disabled-icon-border-color
-    );
-    --spectrum-swatch-disabled-icon-color: var(--spectrum-white);
-    --spectrum-swatch-dash-icon-color: var(--spectrum-gray-800);
-    --spectrum-swatch-slash-icon-color: var(--spectrum-red-900);
-    --spectrum-swatch-focus-indicator-color: var(
-        --spectrum-focus-indicator-color
-    );
-}
-
-:host([size='xs']) {
-    --spectrum-swatch-size: var(--spectrum-swatch-size-extra-small);
-    --spectrum-swatch-disabled-icon-size: var(--spectrum-workflow-icon-size-50);
-    --spectrum-swatch-slash-thickness: var(
-        --spectrum-swatch-slash-thickness-extra-small
-    );
-}
-
-:host([size='s']) {
-    --spectrum-swatch-size: var(--spectrum-swatch-size-small);
-    --spectrum-swatch-disabled-icon-size: var(--spectrum-workflow-icon-size-75);
-    --spectrum-swatch-slash-thickness: var(
-        --spectrum-swatch-slash-thickness-small
-    );
-}
-
-:host {
-    --spectrum-swatch-size: var(--spectrum-swatch-size-medium);
-    --spectrum-swatch-disabled-icon-size: var(
-        --spectrum-workflow-icon-size-100
-    );
-    --spectrum-swatch-slash-thickness: var(
-        --spectrum-swatch-slash-thickness-medium
-    );
-}
-
-:host([size='l']) {
-    --spectrum-swatch-size: var(--spectrum-swatch-size-large);
-    --spectrum-swatch-disabled-icon-size: var(
-        --spectrum-workflow-icon-size-200
-    );
-    --spectrum-swatch-slash-thickness: var(
-        --spectrum-swatch-slash-thickness-large
-    );
-}
-
->>>>>>> edf8ee2c
 @media (forced-colors: active) {
     :host {
         --highcontrast-swatch-disabled-icon-color: GrayText;
@@ -234,10 +165,6 @@
         --mod-swatch-slash-thickness,
         var(--spectrum-swatch-slash-thickness)
     );
-<<<<<<< HEAD
-=======
-    content: '';
->>>>>>> edf8ee2c
     block-size: 200%;
     background: var(
         --highcontrast-swatch-fill-foreground-color,
