{
    "name": "@spectrum-web-components/slider",
    "version": "0.47.2",
    "publishConfig": {
        "access": "public"
    },
    "description": "",
    "license": "Apache-2.0",
    "repository": {
        "type": "git",
        "url": "https://github.com/adobe/spectrum-web-components.git",
        "directory": "packages/slider"
    },
    "author": "",
    "homepage": "https://opensource.adobe.com/spectrum-web-components/components/slider",
    "bugs": {
        "url": "https://github.com/adobe/spectrum-web-components/issues"
    },
    "main": "./src/index.js",
    "module": "./src/index.js",
    "type": "module",
    "exports": {
        ".": {
            "development": "./src/index.dev.js",
            "default": "./src/index.js"
        },
        "./package.json": "./package.json",
        "./src/HandleController.js": {
            "development": "./src/HandleController.dev.js",
            "default": "./src/HandleController.js"
        },
        "./src/Slider.js": {
            "development": "./src/Slider.dev.js",
            "default": "./src/Slider.js"
        },
        "./src/SliderHandle.js": {
            "development": "./src/SliderHandle.dev.js",
            "default": "./src/SliderHandle.js"
        },
        "./src/index.js": {
            "development": "./src/index.dev.js",
            "default": "./src/index.js"
        },
        "./src/slider-overrides.css.js": "./src/slider-overrides.css.js",
        "./src/slider.css.js": "./src/slider.css.js",
        "./sp-slider.js": {
            "development": "./sp-slider.dev.js",
            "default": "./sp-slider.js"
        },
        "./sp-slider-handle.js": {
            "development": "./sp-slider-handle.dev.js",
            "default": "./sp-slider-handle.js"
        },
        "./sync/sp-slider.js": {
            "development": "./sync/sp-slider.dev.js",
            "default": "./sync/sp-slider.js"
        }
    },
    "scripts": {
        "test": "echo \"Error: run tests from mono-repo root.\" && exit 1"
    },
    "files": [
        "**/*.d.ts",
        "**/*.js",
        "**/*.js.map",
        "custom-elements.json",
        "!stories/",
        "!test/"
    ],
    "keywords": [
        "spectrum css",
        "web components",
        "lit-element",
        "lit-html"
    ],
    "dependencies": {
        "@internationalized/number": "^3.1.0",
        "@lit-labs/observers": "^2.0.0",
        "@spectrum-web-components/base": "^0.47.2",
        "@spectrum-web-components/field-label": "^0.47.2",
        "@spectrum-web-components/number-field": "^0.47.2",
        "@spectrum-web-components/reactive-controllers": "^0.47.2",
        "@spectrum-web-components/shared": "^0.47.2",
        "@spectrum-web-components/theme": "^0.47.2"
    },
    "devDependencies": {
<<<<<<< HEAD
        "@spectrum-css/slider": "^6.0.0-s2-foundations.9"
=======
        "@spectrum-css/slider": "^5.2.4"
>>>>>>> edf8ee2c
    },
    "types": "./src/index.d.ts",
    "customElements": "custom-elements.json",
    "sideEffects": [
        "./sp-*.js",
        "./**/*.dev.js",
        "./sync/sp-*.js"
    ]
}<|MERGE_RESOLUTION|>--- conflicted
+++ resolved
@@ -84,11 +84,7 @@
         "@spectrum-web-components/theme": "^0.47.2"
     },
     "devDependencies": {
-<<<<<<< HEAD
         "@spectrum-css/slider": "^6.0.0-s2-foundations.9"
-=======
-        "@spectrum-css/slider": "^5.2.4"
->>>>>>> edf8ee2c
     },
     "types": "./src/index.d.ts",
     "customElements": "custom-elements.json",
