--- conflicted
+++ resolved
@@ -30,9 +30,6 @@
         await elementUpdated(el);
         await expect(el).to.be.accessible();
     });
-<<<<<<< HEAD
-    it('loads coach-indicator white static variant', async () => {
-=======
     it('loads coach-indicator white static-color when static is set', async () => {
         const el = await fixture<CoachIndicator>(html`
             <sp-coach-indicator static="white"></sp-coach-indicator>
@@ -86,7 +83,6 @@
     });
 
     it('warns in Dev Mode when deprecated `variant` attribute is used', async () => {
->>>>>>> 06156627
         const el = await fixture<CoachIndicator>(html`
             <sp-coach-indicator variant="white"></sp-coach-indicator>
         `);
