--- conflicted
+++ resolved
@@ -101,14 +101,14 @@
     );
 }
 
-:host([static='white']) .track {
+:host([static-color='white']) .track {
     border-color: var(
         --mod-progress-circle-track-border-color-over-background,
         var(--spectrum-progress-circle-track-border-color-over-background)
     );
 }
 
-:host([static='white']) .fill {
+:host([static-color='white']) .fill {
     border-color: var(
         --highcontrast-progress-circle-fill-border-color-over-background,
         var(
@@ -657,189 +657,4 @@
     to {
         transform: rotate(270deg);
     }
-<<<<<<< HEAD
-=======
-}
-
-:host {
-    --spectrum-progress-circle-track-border-color: var(--spectrum-gray-300);
-    --spectrum-progress-circle-fill-border-color: var(
-        --spectrum-accent-content-color-default
-    );
-    --spectrum-progress-circle-track-border-color-over-background: var(
-        --spectrum-transparent-white-300
-    );
-    --spectrum-progress-circle-fill-border-color-over-background: var(
-        --spectrum-transparent-white-900
-    );
-    --spectrum-progress-circle-size: var(
-        --spectrum-progress-circle-size-medium
-    );
-    --spectrum-progress-circle-thickness: var(
-        --spectrum-progress-circle-thickness-medium
-    );
-    --spectrum-progress-circle-track-border-style: solid;
-}
-
-:host([size='s']) {
-    --spectrum-progress-circle-size: var(--spectrum-progress-circle-size-small);
-    --spectrum-progress-circle-thickness: var(
-        --spectrum-progress-circle-thickness-small
-    );
-}
-
-:host([size='l']) {
-    --spectrum-progress-circle-size: var(--spectrum-progress-circle-size-large);
-    --spectrum-progress-circle-thickness: var(
-        --spectrum-progress-circle-thickness-large
-    );
-}
-
-@media (forced-colors: active) {
-    :host {
-        --highcontrast-progress-circle-fill-border-color: Highlight;
-        --highcontrast-progress-circle-fill-border-color-over-background: Highlight;
-    }
-
-    .track {
-        --spectrum-progress-circle-track-border-style: double;
-    }
-}
-
-:host {
-    position: var(--mod-progress-circle-position, relative);
-    direction: ltr;
-    display: inline-block;
-    transform: translateZ(0);
-}
-
-:host,
-.track {
-    inline-size: var(
-        --mod-progress-circle-size,
-        var(--spectrum-progress-circle-size)
-    );
-    block-size: var(
-        --mod-progress-circle-size,
-        var(--spectrum-progress-circle-size)
-    );
-}
-
-.track {
-    box-sizing: border-box;
-    border-style: var(
-        --highcontrast-progress-circle-track-border-style,
-        var(
-            --mod-progress-circle-track-border-style,
-            var(--spectrum-progress-circle-track-border-style)
-        )
-    );
-    border-width: var(
-        --mod-progress-circle-thickness,
-        var(--spectrum-progress-circle-thickness)
-    );
-    border-radius: var(
-        --mod-progress-circle-size,
-        var(--spectrum-progress-circle-size)
-    );
-    border-color: var(
-        --mod-progress-circle-track-border-color,
-        var(--spectrum-progress-circle-track-border-color)
-    );
-}
-
-.fills {
-    inline-size: 100%;
-    block-size: 100%;
-    position: absolute;
-    inset-block-start: 0;
-    inset-inline-start: 0;
-}
-
-.fill {
-    box-sizing: border-box;
-    inline-size: var(
-        --mod-progress-circle-size,
-        var(--spectrum-progress-circle-size)
-    );
-    block-size: var(
-        --mod-progress-circle-size,
-        var(--spectrum-progress-circle-size)
-    );
-    border-style: solid;
-    border-width: var(
-        --mod-progress-circle-thickness,
-        var(--spectrum-progress-circle-thickness)
-    );
-    border-radius: var(
-        --mod-progress-circle-size,
-        var(--spectrum-progress-circle-size)
-    );
-    border-color: var(
-        --highcontrast-progress-circle-fill-border-color,
-        var(
-            --mod-progress-circle-fill-border-color,
-            var(--spectrum-progress-circle-fill-border-color)
-        )
-    );
-}
-
-:host([static-color='white']) .track {
-    border-color: var(
-        --mod-progress-circle-track-border-color-over-background,
-        var(--spectrum-progress-circle-track-border-color-over-background)
-    );
-}
-
-:host([static-color='white']) .fill {
-    border-color: var(
-        --highcontrast-progress-circle-fill-border-color-over-background,
-        var(
-            --mod-progress-circle-fill-border-color-over-background,
-            var(--spectrum-progress-circle-fill-border-color-over-background)
-        )
-    );
-}
-
-.fillMask1,
-.fillMask2 {
-    inline-size: 50%;
-    block-size: 100%;
-    transform-origin: 100%;
-    position: absolute;
-    overflow: hidden;
-    transform: rotate(180deg);
-}
-
-.fillSubMask1,
-.fillSubMask2 {
-    inline-size: 100%;
-    block-size: 100%;
-    transform-origin: 100%;
-    overflow: hidden;
-    transform: rotate(-180deg);
-}
-
-.fillMask2 {
-    transform: rotate(0);
-}
-
-:host([indeterminate]) .fills {
-    will-change: transform;
-    transform-origin: center;
-    animation: 1s cubic-bezier(0.25, 0.78, 0.48, 0.89) infinite c;
-    transform: translateZ(0);
-}
-
-:host([indeterminate]) .fillSubMask1 {
-    will-change: transform;
-    animation: 1s linear infinite a;
-    transform: translateZ(0);
-}
-
-:host([indeterminate]) .fillSubMask2 {
-    will-change: transform;
-    animation: 1s linear infinite b;
-    transform: translateZ(0);
->>>>>>> 088e84ca
 }