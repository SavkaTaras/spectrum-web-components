--- conflicted
+++ resolved
@@ -10,11 +10,7 @@
 parameters:
     current_golden_images_hash:
         type: string
-<<<<<<< HEAD
-        default: fdad34196f267ea453e9de37ab8e1608b8a03ae7
-=======
         default: 171002bd5c878baa0f931adf4d0d05da1b8ed130
->>>>>>> df4f2a44
     wireit_cache_name:
         type: string
         default: wireit
