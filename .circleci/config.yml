--- conflicted
+++ resolved
@@ -10,11 +10,7 @@
 parameters:
     current_golden_images_hash:
         type: string
-<<<<<<< HEAD
         default: 4c5799f8273b709eada1adbdb6f4b890678c449b
-=======
-        default: 00f8d230a15ce013f289abbe80bc64cd9e90963b
->>>>>>> 5a190518
     wireit_cache_name:
         type: string
         default: wireit
