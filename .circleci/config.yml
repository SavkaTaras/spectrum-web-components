--- conflicted
+++ resolved
@@ -14,11 +14,7 @@
     # 3. Commit this change to the PR branch where the changes exist.
     current_golden_images_hash:
         type: string
-<<<<<<< HEAD
-        default: 2c8225eead35937a0c1937c7a35eb8f854097003
-=======
         default: 7f70605db983154943acdbb8289fb1964cd6fe2d
->>>>>>> 31dae03f
     wireit_cache_name:
         type: string
         default: wireit
