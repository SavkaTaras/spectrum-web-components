--- conflicted
+++ resolved
@@ -322,11 +322,7 @@
                   matrix:
                       parameters:
                           theme: [classic, express]
-<<<<<<< HEAD
-                          color: [lightest, light, dark]
-=======
-                          color: [light, dark, darkest]
->>>>>>> faae836c
+                          color: [light, dark]
                           scale: [medium, large]
                           dir: [ltr, rtl]
                   filters:
