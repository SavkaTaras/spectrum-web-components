version: 2.1

executors:
    node:
        docker:
            - image: mcr.microsoft.com/playwright:v1.42.1
        resource_class: large
        environment:
            NODE_ENV: development
parameters:
    current_golden_images_hash:
        type: string
<<<<<<< HEAD
        default: e7ce1ddb454227865c6900e9f2dcc35b4e8becb3
=======
        default: ad9b04c1970941a7e18a9f3505a0a93523ad31d3
>>>>>>> 1a8fe436
    wireit_cache_name:
        type: string
        default: wireit
commands:
    downstream:
        steps:
            - checkout
            - restore_cache:
                  keys:
                      - v3c-dependencies-{{ arch }}-{{ checksum "yarn.lock" }}
            - restore_cache:
                  keys:
                      - v3b-<< pipeline.parameters.wireit_cache_name >>-{{ arch }}-{{ checksum "package.json" }}-
            - run:
                  name: Installing Dependencies
                  command: yarn --frozen-lockfile --cache-folder ~/.cache/yarn
            - save_cache:
                  paths:
                      - ~/.cache/yarn
                      - ~/.cache/ms-playwright
                  key: v3c-dependencies-{{ arch }}-{{ checksum "yarn.lock" }}
            - save_cache:
                  paths:
                      - .wireit
                  key: v3b-wireit-{{ arch }}-{{ checksum "package.json" }}-{{ epoch }}
            - attach_workspace:
                  at: /
    run-regressions:
        parameters:
            regression_theme:
                type: string
            regression_color:
                type: string
            regression_scale:
                type: string
            regression_dir:
                type: string
        steps:
            - restore_cache:
                  name: Restore Golden Images Cache
                  keys:
                      - v2-golden-images-<< pipeline.parameters.current_golden_images_hash >>-<< parameters.regression_theme >>-<< parameters.regression_color >>-<< parameters.regression_scale >>-<< parameters.regression_dir >>-
                      - v2-golden-images-<< pipeline.parameters.current_golden_images_hash >>-<< parameters.regression_color >>-<< parameters.regression_scale >>-<< parameters.regression_dir >>-
                      - v2-golden-images-main-<< parameters.regression_theme >>-<< parameters.regression_color >>-<< parameters.regression_scale >>-<< parameters.regression_dir >>-
                      - v2-golden-images-main-<< parameters.regression_color >>-<< parameters.regression_scale >>-<< parameters.regression_dir >>-
            - run:
                  name: Count baseline images
                  command: find test/visual/screenshots-baseline -type f | wc -l > count_start.txt
            - run:
                  when: always
                  name: VRT Run
                  command: |
                      yarn test:ci --config web-test-runner.config.vrt.js --group vrt-<< parameters.regression_theme >>-<< parameters.regression_color >>-<< parameters.regression_scale >>-<< parameters.regression_dir >>
            # store results and artifacts before rearranging things for the new cache.
            - store_test_results:
                  path: /root/project/results/
            - run:
                  when: on_success
                  name: Count current images
                  command: find test/visual/screenshots-actual/updates -type f | wc -l > count_end.txt
            # prevent removing regression tests without requiring a new golden cache
            - run:
                  when: on_success
                  name: Fail if there are a different number of images...
                  command: |
                      echo $(cat count_start.txt)
                      echo $(cat count_end.txt)
                      if [[ $(cat count_start.txt) -eq $(cat count_end.txt) ]]; then exit 0; else exit 1; fi
            # build diff review site
            - run:
                  when: on_fail
                  name: Create review site
                  command: |
                      branch=$(git symbolic-ref --short HEAD)
                      node test/visual/review.js --branch=$branch --commit=<< pipeline.git.revision >> --theme="<< parameters.regression_theme >> << parameters.regression_color >> << parameters.regression_scale >> << parameters.regression_dir >>"
                      yarn rollup -c test/visual/rollup.config.js
            - run:
                  when: on_fail
                  name: Publish review site
                  command: |
                      cp projects/documentation/content/favicon.ico test/visual
                      branch=$(git symbolic-ref --short HEAD)
                      hash=$(echo -n $branch-<< parameters.regression_theme >>-<< parameters.regression_color >>-<< parameters.regression_scale >>-<< parameters.regression_dir >> | md5sum | cut -c 1-32)
                      echo hash
                      yarn netlify deploy --alias=$hash --dir=test/visual
            # move "updated" screenshot into the baseline directory before making the new cache
            - run:
                  when: always
                  command: |
                      rm -rf test/visual/screenshots-baseline
                      cp -R test/visual/screenshots-actual/updates test/visual/screenshots-baseline
            - save_cache:
                  when: always
                  name: Build Golden Images Revision Cache
                  paths:
                      - test/visual/screenshots-baseline
                  key: v2-golden-images-{{ .Revision }}-<< parameters.regression_theme >>-<< parameters.regression_color >>-<< parameters.regression_scale >>-<< parameters.regression_dir >>-{{ epoch }}
            - save_cache:
                  name: Build Golden Images Branch Cache
                  paths:
                      - test/visual/screenshots-baseline
                  key: v2-golden-images-{{ .Branch }}-<< parameters.regression_theme >>-<< parameters.regression_color >>-<< parameters.regression_scale >>-<< parameters.regression_dir >>-{{ epoch }}

jobs:
    commitlint:
        executor: node

        steps:
            - checkout
            - restore_cache:
                  keys:
                      - v3b-dependencies-{{ arch }}-{{ checksum "yarn.lock" }}
            - run:
                  name: Installing Dependencies
                  command: yarn --ignore-scripts --frozen-lockfile --cache-folder ~/.cache/yarn
            - save_cache:
                  paths:
                      - ~/.cache/yarn
                      - .wireit
                  key: v3b-dependencies-{{ arch }}-{{ checksum "yarn.lock" }}
            - run:
                  name: Define environment variable with lastest commit's message
                  command: |
                      echo 'export COMMIT_MESSAGE=$(git log -1 --pretty=format:"%s")' >> $BASH_ENV
                      source $BASH_ENV
            - run:
                  name: Lint commit message
                  command: echo "$COMMIT_MESSAGE" | npx commitlint --config commitlint.config.cjs

    test-chromium:
        executor: node

        steps:
            - downstream
            - run:
                  name: Run tests
                  command: yarn test:ci --config web-test-runner.config.ci-chromium.js --group unit --coverage
            - store_test_results:
                  path: /root/project/results/
            - store_artifacts:
                  path: coverage

    test-firefox:
        executor: node
        parallelism: 5

        steps:
            - downstream
            - run:
                  name: Run tests
                  command: |
                      TEST=$(circleci tests glob packages/*/test/*.test.js | circleci tests split --split-by=timings)
                      yarn test:start --files $TEST --config web-test-runner.config.ci-firefox.js --group unit-ci
            - store_test_results:
                  path: /root/project/results/

    test-webkit:
        executor: node
        parallelism: 5

        steps:
            - downstream
            - run:
                  name: Run tests
                  command: |
                      TEST=$(circleci tests glob packages/*/test/*.test.js | circleci tests split --split-by=timings)
                      yarn test:start --files $TEST --config web-test-runner.config.ci-webkit.js --group unit-ci
            - store_test_results:
                  path: /root/project/results/

    lint:
        executor: node

        steps:
            - downstream
            - run:
                  name: Lint
                  command: yarn lint
            - run: yarn analyze
            - run:
                  name: Are there changes?
                  command: git diff-files --exit-code

    preview-docs:
        executor: node

        steps:
            - downstream
            - run:
                  name: Generate Docs
                  command: yarn docs:preview
            - run: echo '/*    /index.html   200' > projects/documentation/dist/_redirects
            - run: |
                  branch=$(git symbolic-ref --short HEAD)
                  branch=$(npx slugify-cli $branch)
                  yarn netlify deploy --alias=$branch

    hcm-visual:
        executor: node

        steps:
            - downstream
            - restore_cache:
                  name: Restore Golden Images Cache
                  keys:
                      - v2-golden-images-<< pipeline.parameters.current_golden_images_hash >>-hcm-
                      - v2-golden-images-main-hcm-
                      - v2-golden-images-main-classic-lightest-medium-ltr-
            - run:
                  name: Count baseline images
                  command: find test/visual/screenshots-baseline -type f | wc -l > count_start.txt
            - run:
                  when: always
                  name: VRT Run
                  command: |
                      yarn test:ci --config web-test-runner.config.vrt.js --group vrt-hcm
            # store results and artifacts before rearranging things for the new cache.
            - store_test_results:
                  path: /root/project/results/
            - run:
                  when: on_success
                  name: Count current images
                  command: find test/visual/screenshots-actual/updates -type f | wc -l > count_end.txt
            # prevent removing regression tests without requiring a new golden cache
            - run:
                  when: on_success
                  name: Fail if there are a different number of images...
                  command: |
                      echo $(cat count_start.txt)
                      echo $(cat count_end.txt)
                      if [[ $(cat count_start.txt) -eq $(cat count_end.txt) ]]; then exit 0; else exit 1; fi
            # build diff review site
            - run:
                  when: on_fail
                  name: Create review site
                  command: |
                      branch=$(git symbolic-ref --short HEAD)
                      node test/visual/review.js --branch=$branch --commit=<< pipeline.git.revision >> --theme="hcm"
                      yarn rollup -c test/visual/rollup.config.js
            - run:
                  when: on_fail
                  name: Publish review site
                  command: |
                      cp projects/documentation/content/favicon.ico test/visual
                      branch=$(git symbolic-ref --short HEAD)
                      hash=$(echo -n $branch-hcm | md5sum | cut -c 1-32)
                      echo hash
                      yarn netlify deploy --alias=$hash --dir=test/visual
            # move "updated" screenshot into the baseline directory before making the new cache
            - run:
                  when: always
                  command: |
                      rm -rf test/visual/screenshots-baseline
                      cp -R test/visual/screenshots-actual/updates test/visual/screenshots-baseline
            - save_cache:
                  when: always
                  name: Build Golden Images Revision Cache
                  paths:
                      - test/visual/screenshots-baseline
                  key: v2-golden-images-{{ .Revision }}-hcm-{{ epoch }}
            - save_cache:
                  name: Build Golden Images Branch Cache
                  paths:
                      - test/visual/screenshots-baseline
                  key: v2-golden-images-{{ .Branch }}-hcm-{{ epoch }}

    visual:
        executor: node
        parameters:
            theme:
                type: string
            color:
                type: string
            scale:
                type: string
            dir:
                type: string
        steps:
            - downstream
            - run-regressions:
                  regression_theme: << parameters.theme >>
                  regression_color: << parameters.color >>
                  regression_scale: << parameters.scale >>
                  regression_dir: << parameters.dir >>

workflows:
    version: 2
    commitlint:
        jobs:
            - commitlint
    build:
        jobs:
            - test-chromium
            - test-firefox
            - test-webkit
            - lint
            - hcm-visual:
                  filters:
                      branches:
                          # Forked pull requests have CIRCLE_BRANCH set to pull/XXX
                          ignore: /pull\/[0-9]+/
            - preview-docs:
                  filters:
                      branches:
                          # Forked pull requests have CIRCLE_BRANCH set to pull/XXX
                          ignore: /pull\/[0-9]+/
            - visual:
                  name: << matrix.theme >>-<< matrix.color >>-<< matrix.scale >>-<< matrix.dir >>
                  matrix:
                      parameters:
                          theme: [classic, express, s2]
                          color: [lightest, light, dark, darkest]
                          scale: [medium, large]
                          dir: [ltr, rtl]
                  filters:
                      branches:
                          # Forked pull requests have CIRCLE_BRANCH set to pull/XXX
                          ignore: /pull\/[0-9]+/<|MERGE_RESOLUTION|>--- conflicted
+++ resolved
@@ -10,11 +10,7 @@
 parameters:
     current_golden_images_hash:
         type: string
-<<<<<<< HEAD
-        default: e7ce1ddb454227865c6900e9f2dcc35b4e8becb3
-=======
         default: ad9b04c1970941a7e18a9f3505a0a93523ad31d3
->>>>>>> 1a8fe436
     wireit_cache_name:
         type: string
         default: wireit
