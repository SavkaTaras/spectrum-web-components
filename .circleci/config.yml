--- conflicted
+++ resolved
@@ -14,11 +14,7 @@
     # 3. Commit this change to the PR branch where the changes exist.
     current_golden_images_hash:
         type: string
-<<<<<<< HEAD
-        default: 42aff0826fcf5f5da2fbbc0e552b5a4a13a9effc
-=======
         default: ae45229fc2db61d8316f041d46df1e565c91e63c
->>>>>>> 3cca7eac
     wireit_cache_name:
         type: string
         default: wireit
