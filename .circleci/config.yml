version: 2.1

executors:
    node:
        docker:
            - image: mcr.microsoft.com/playwright:v1.44.0
        resource_class: large
        environment:
            NODE_ENV: development
parameters:
    current_golden_images_hash:
        type: string
<<<<<<< HEAD
        default: 4c5799f8273b709eada1adbdb6f4b890678c449b
=======
        default: c5a1a42567a3c179a5e89f57c99e12c1058d682a
>>>>>>> 19689a5c
    wireit_cache_name:
        type: string
        default: wireit
commands:
    downstream:
        steps:
            - checkout
            - restore_cache:
                  keys:
                      - v3c-dependencies-{{ arch }}-{{ checksum "yarn.lock" }}
            - restore_cache:
                  keys:
                      - v3b-<< pipeline.parameters.wireit_cache_name >>-{{ arch }}-{{ checksum "package.json" }}-
            - run:
                  name: Installing Dependencies
                  command: yarn --frozen-lockfile --cache-folder ~/.cache/yarn
            - save_cache:
                  paths:
                      - ~/.cache/yarn
                      - ~/.cache/ms-playwright
                  key: v3c-dependencies-{{ arch }}-{{ checksum "yarn.lock" }}
            - save_cache:
                  paths:
                      - .wireit
                  key: v3b-wireit-{{ arch }}-{{ checksum "package.json" }}-{{ epoch }}
            - attach_workspace:
                  at: /
    run-regressions:
        parameters:
            regression_theme:
                type: string
            regression_color:
                type: string
            regression_scale:
                type: string
            regression_dir:
                type: string
        steps:
            - restore_cache:
                  name: Restore Golden Images Cache
                  keys:
                      - v2-golden-images-<< pipeline.parameters.current_golden_images_hash >>-<< parameters.regression_theme >>-<< parameters.regression_color >>-<< parameters.regression_scale >>-<< parameters.regression_dir >>-
                      - v2-golden-images-<< pipeline.parameters.current_golden_images_hash >>-<< parameters.regression_color >>-<< parameters.regression_scale >>-<< parameters.regression_dir >>-
                      - v2-golden-images-main-<< parameters.regression_theme >>-<< parameters.regression_color >>-<< parameters.regression_scale >>-<< parameters.regression_dir >>-
                      - v2-golden-images-main-<< parameters.regression_color >>-<< parameters.regression_scale >>-<< parameters.regression_dir >>-
            - run:
                  name: Count baseline images
                  command: find test/visual/screenshots-baseline -type f | wc -l > count_start.txt
            - run:
                  when: always
                  name: VRT Run
                  command: |
                      yarn test:ci --config web-test-runner.config.vrt.js --group vrt-<< parameters.regression_theme >>-<< parameters.regression_color >>-<< parameters.regression_scale >>-<< parameters.regression_dir >>
            # store results and artifacts before rearranging things for the new cache.
            - store_test_results:
                  path: /root/project/results/
            - run:
                  when: on_success
                  name: Count current images
                  command: find test/visual/screenshots-actual/updates -type f | wc -l > count_end.txt
            # prevent removing regression tests without requiring a new golden cache
            - run:
                  when: on_success
                  name: Fail if there are a different number of images...
                  command: |
                      echo $(cat count_start.txt)
                      echo $(cat count_end.txt)
                      if [[ $(cat count_start.txt) -eq $(cat count_end.txt) ]]; then exit 0; else exit 1; fi
            # build diff review site
            - run:
                  when: on_fail
                  name: Create review site
                  command: |
                      branch=$(git symbolic-ref --short HEAD)
                      node test/visual/review.js --branch=$branch --commit=<< pipeline.git.revision >> --system="<< parameters.regression_theme >> << parameters.regression_color >> << parameters.regression_scale >> << parameters.regression_dir >>"
                      yarn rollup -c test/visual/rollup.config.js
            - run:
                  when: on_fail
                  name: Publish review site
                  command: |
                      cp projects/documentation/content/favicon.ico test/visual
                      branch=$(git symbolic-ref --short HEAD)
                      hash=$(echo -n $branch-<< parameters.regression_theme >>-<< parameters.regression_color >>-<< parameters.regression_scale >>-<< parameters.regression_dir >> | md5sum | cut -c 1-32)
                      echo hash
                      yarn netlify deploy --alias=$hash --dir=test/visual
            # move "updated" screenshot into the baseline directory before making the new cache
            - run:
                  when: always
                  command: |
                      rm -rf test/visual/screenshots-baseline
                      cp -R test/visual/screenshots-actual/updates test/visual/screenshots-baseline
            - save_cache:
                  when: always
                  name: Build Golden Images Revision Cache
                  paths:
                      - test/visual/screenshots-baseline
                  key: v2-golden-images-{{ .Revision }}-<< parameters.regression_theme >>-<< parameters.regression_color >>-<< parameters.regression_scale >>-<< parameters.regression_dir >>-{{ epoch }}
            - save_cache:
                  name: Build Golden Images Branch Cache
                  paths:
                      - test/visual/screenshots-baseline
                  key: v2-golden-images-{{ .Branch }}-<< parameters.regression_theme >>-<< parameters.regression_color >>-<< parameters.regression_scale >>-<< parameters.regression_dir >>-{{ epoch }}

jobs:
    commitlint:
        executor: node

        steps:
            - checkout
            - restore_cache:
                  keys:
                      - v3b-dependencies-{{ arch }}-{{ checksum "yarn.lock" }}
            - run:
                  name: Installing Dependencies
                  command: yarn --ignore-scripts --frozen-lockfile --cache-folder ~/.cache/yarn
            - save_cache:
                  paths:
                      - ~/.cache/yarn
                      - .wireit
                  key: v3b-dependencies-{{ arch }}-{{ checksum "yarn.lock" }}
            - run:
                  name: Define environment variable with lastest commit's message
                  command: |
                      echo 'export COMMIT_MESSAGE=$(git log -1 --pretty=format:"%s")' >> $BASH_ENV
                      source $BASH_ENV
            - run:
                  name: Lint commit message
                  command: echo "$COMMIT_MESSAGE" | npx commitlint --config commitlint.config.cjs

    test-chromium:
        executor: node

        steps:
            - downstream
            - run:
                  name: Run unit tests
                  command: yarn test:ci --config web-test-runner.config.ci-chromium.js --group no-memory-ci --coverage
            - store_test_results:
                  path: /root/project/results/
            - store_artifacts:
                  path: coverage

    test-chromium-memory:
        executor: node

        steps:
            - downstream
            - run:
                  name: Run memory tests
                  command: yarn test:ci --config web-test-runner.config.ci-chromium.js --group memory-ci
            - store_test_results:
                  path: /root/project/results/

    test-firefox:
        executor: node
        parallelism: 5

        steps:
            - downstream
            - run:
                  name: Run tests
                  command: |
                      TEST=$(circleci tests glob packages/*/test/*.test.js | circleci tests split --split-by=timings)
                      yarn test:start --files $TEST --config web-test-runner.config.ci-firefox.js --group unit-ci
            - store_test_results:
                  path: /root/project/results/

    test-webkit:
        executor: node
        parallelism: 5

        steps:
            - downstream
            - run:
                  name: Run tests
                  command: |
                      TEST=$(circleci tests glob packages/*/test/*.test.js | circleci tests split --split-by=timings)
                      yarn test:start --files $TEST --config web-test-runner.config.ci-webkit.js --group unit-ci
            - store_test_results:
                  path: /root/project/results/

    lint:
        executor: node

        steps:
            - downstream
            - run:
                  name: Lint
                  command: yarn lint
            - run: yarn analyze
            - run:
                  name: Are there changes?
                  command: git diff-files --exit-code

    preview-docs:
        executor: node

        steps:
            - downstream
            - run:
                  name: Generate Docs
                  command: yarn docs:preview
            - run: echo '/*    /index.html   200' > projects/documentation/dist/_redirects
            - run: |
                  branch=$(git symbolic-ref --short HEAD)
                  branch=$(npx slugify-cli $branch)
                  yarn netlify deploy --alias=$branch

    hcm-visual:
        executor: node

        steps:
            - downstream
            - restore_cache:
                  name: Restore Golden Images Cache
                  keys:
                      - v2-golden-images-<< pipeline.parameters.current_golden_images_hash >>-hcm-
                      - v2-golden-images-main-hcm-
                      - v2-golden-images-main-spectrum-lightest-medium-ltr-
            - run:
                  name: Count baseline images
                  command: find test/visual/screenshots-baseline -type f | wc -l > count_start.txt
            - run:
                  when: always
                  name: VRT Run
                  command: |
                      yarn test:ci --config web-test-runner.config.vrt.js --group vrt-hcm
            # store results and artifacts before rearranging things for the new cache.
            - store_test_results:
                  path: /root/project/results/
            - run:
                  when: on_success
                  name: Count current images
                  command: find test/visual/screenshots-actual/updates -type f | wc -l > count_end.txt
            # prevent removing regression tests without requiring a new golden cache
            - run:
                  when: on_success
                  name: Fail if there are a different number of images...
                  command: |
                      echo $(cat count_start.txt)
                      echo $(cat count_end.txt)
                      if [[ $(cat count_start.txt) -eq $(cat count_end.txt) ]]; then exit 0; else exit 1; fi
            # build diff review site
            - run:
                  when: on_fail
                  name: Create review site
                  command: |
                      branch=$(git symbolic-ref --short HEAD)
                      node test/visual/review.js --branch=$branch --commit=<< pipeline.git.revision >> --system="hcm"
                      yarn rollup -c test/visual/rollup.config.js
            - run:
                  when: on_fail
                  name: Publish review site
                  command: |
                      cp projects/documentation/content/favicon.ico test/visual
                      branch=$(git symbolic-ref --short HEAD)
                      hash=$(echo -n $branch-hcm | md5sum | cut -c 1-32)
                      echo hash
                      yarn netlify deploy --alias=$hash --dir=test/visual
            # move "updated" screenshot into the baseline directory before making the new cache
            - run:
                  when: always
                  command: |
                      rm -rf test/visual/screenshots-baseline
                      cp -R test/visual/screenshots-actual/updates test/visual/screenshots-baseline
            - save_cache:
                  when: always
                  name: Build Golden Images Revision Cache
                  paths:
                      - test/visual/screenshots-baseline
                  key: v2-golden-images-{{ .Revision }}-hcm-{{ epoch }}
            - save_cache:
                  name: Build Golden Images Branch Cache
                  paths:
                      - test/visual/screenshots-baseline
                  key: v2-golden-images-{{ .Branch }}-hcm-{{ epoch }}

    visual:
        executor: node
        parameters:
            theme:
                type: string
            color:
                type: string
            scale:
                type: string
            dir:
                type: string
        steps:
            - downstream
            - run-regressions:
                  regression_theme: << parameters.theme >>
                  regression_color: << parameters.color >>
                  regression_scale: << parameters.scale >>
                  regression_dir: << parameters.dir >>

workflows:
    version: 2
    commitlint:
        jobs:
            - commitlint
    build:
        jobs:
            - test-chromium
            - test-chromium-memory
            - test-firefox
            - test-webkit
            - lint
            - hcm-visual:
                  filters:
                      branches:
                          # Forked pull requests have CIRCLE_BRANCH set to pull/XXX
                          ignore: /pull\/[0-9]+/
            - preview-docs:
                  filters:
                      branches:
                          # Forked pull requests have CIRCLE_BRANCH set to pull/XXX
                          ignore: /pull\/[0-9]+/
            - visual:
                  name: << matrix.theme >>-<< matrix.color >>-<< matrix.scale >>-<< matrix.dir >>
                  matrix:
                      parameters:
                          theme: [spectrum, express]
                          color: [lightest, light, dark, darkest]
                          scale: [medium, large]
                          dir: [ltr, rtl]
                  filters:
                      branches:
                          # Forked pull requests have CIRCLE_BRANCH set to pull/XXX
                          ignore: /pull\/[0-9]+/
            - visual:
                  name: << matrix.theme >>-<< matrix.color >>-<< matrix.scale >>-<< matrix.dir >>
                  matrix:
                      parameters:
                          # Spectrum-two doesn't support the lightest and darkest themes
                          theme: [spectrum-two]
                          color: [light, dark]
                          scale: [medium, large]
                          dir: [ltr, rtl]
                  filters:
                      branches:
                          # Forked pull requests have CIRCLE_BRANCH set to pull/XXX
                          ignore: /pull\/[0-9]+/<|MERGE_RESOLUTION|>--- conflicted
+++ resolved
@@ -10,11 +10,7 @@
 parameters:
     current_golden_images_hash:
         type: string
-<<<<<<< HEAD
         default: 4c5799f8273b709eada1adbdb6f4b890678c449b
-=======
-        default: c5a1a42567a3c179a5e89f57c99e12c1058d682a
->>>>>>> 19689a5c
     wireit_cache_name:
         type: string
         default: wireit
