version: 2.1

executors:
    node:
        docker:
            - image: mcr.microsoft.com/playwright:v1.43.1
        resource_class: large
        environment:
            NODE_ENV: development
parameters:
    current_golden_images_hash:
        type: string
<<<<<<< HEAD
        default: 9a721e82794e1956a64d523b3836b01e18dce581
=======
        default: 3cb248b727e7f6d907052579e211751700c02f1e
>>>>>>> 1b0940f7
    wireit_cache_name:
        type: string
        default: wireit
commands:
    downstream:
        steps:
            - checkout
            - restore_cache:
                  keys:
                      - v3c-dependencies-{{ arch }}-{{ checksum "yarn.lock" }}
            - restore_cache:
                  keys:
                      - v3b-<< pipeline.parameters.wireit_cache_name >>-{{ arch }}-{{ checksum "package.json" }}-
            - run:
                  name: Installing Dependencies
                  command: yarn --frozen-lockfile --cache-folder ~/.cache/yarn
            - save_cache:
                  paths:
                      - ~/.cache/yarn
                      - ~/.cache/ms-playwright
                  key: v3c-dependencies-{{ arch }}-{{ checksum "yarn.lock" }}
            - save_cache:
                  paths:
                      - .wireit
                  key: v3b-wireit-{{ arch }}-{{ checksum "package.json" }}-{{ epoch }}
            - attach_workspace:
                  at: /
    run-regressions:
        parameters:
            regression_theme:
                type: string
            regression_color:
                type: string
            regression_scale:
                type: string
            regression_dir:
                type: string
        steps:
            - restore_cache:
                  name: Restore Golden Images Cache
                  keys:
                      - v2-golden-images-<< pipeline.parameters.current_golden_images_hash >>-<< parameters.regression_theme >>-<< parameters.regression_color >>-<< parameters.regression_scale >>-<< parameters.regression_dir >>-
                      - v2-golden-images-<< pipeline.parameters.current_golden_images_hash >>-<< parameters.regression_color >>-<< parameters.regression_scale >>-<< parameters.regression_dir >>-
                      - v2-golden-images-main-<< parameters.regression_theme >>-<< parameters.regression_color >>-<< parameters.regression_scale >>-<< parameters.regression_dir >>-
                      - v2-golden-images-main-<< parameters.regression_color >>-<< parameters.regression_scale >>-<< parameters.regression_dir >>-
            - run:
                  name: Count baseline images
                  command: find test/visual/screenshots-baseline -type f | wc -l > count_start.txt
            - run:
                  when: always
                  name: VRT Run
                  command: |
                      yarn test:ci --config web-test-runner.config.vrt.js --group vrt-<< parameters.regression_theme >>-<< parameters.regression_color >>-<< parameters.regression_scale >>-<< parameters.regression_dir >>
            # store results and artifacts before rearranging things for the new cache.
            - store_test_results:
                  path: /root/project/results/
            - run:
                  when: on_success
                  name: Count current images
                  command: find test/visual/screenshots-actual/updates -type f | wc -l > count_end.txt
            # prevent removing regression tests without requiring a new golden cache
            - run:
                  when: on_success
                  name: Fail if there are a different number of images...
                  command: |
                      echo $(cat count_start.txt)
                      echo $(cat count_end.txt)
                      if [[ $(cat count_start.txt) -eq $(cat count_end.txt) ]]; then exit 0; else exit 1; fi
            # build diff review site
            - run:
                  when: on_fail
                  name: Create review site
                  command: |
                      branch=$(git symbolic-ref --short HEAD)
                      node test/visual/review.js --branch=$branch --commit=<< pipeline.git.revision >> --system="<< parameters.regression_theme >> << parameters.regression_color >> << parameters.regression_scale >> << parameters.regression_dir >>"
                      yarn rollup -c test/visual/rollup.config.js
            - run:
                  when: on_fail
                  name: Publish review site
                  command: |
                      cp projects/documentation/content/favicon.ico test/visual
                      branch=$(git symbolic-ref --short HEAD)
                      hash=$(echo -n $branch-<< parameters.regression_theme >>-<< parameters.regression_color >>-<< parameters.regression_scale >>-<< parameters.regression_dir >> | md5sum | cut -c 1-32)
                      echo hash
                      yarn netlify deploy --alias=$hash --dir=test/visual
            # move "updated" screenshot into the baseline directory before making the new cache
            - run:
                  when: always
                  command: |
                      rm -rf test/visual/screenshots-baseline
                      cp -R test/visual/screenshots-actual/updates test/visual/screenshots-baseline
            - save_cache:
                  when: always
                  name: Build Golden Images Revision Cache
                  paths:
                      - test/visual/screenshots-baseline
                  key: v2-golden-images-{{ .Revision }}-<< parameters.regression_theme >>-<< parameters.regression_color >>-<< parameters.regression_scale >>-<< parameters.regression_dir >>-{{ epoch }}
            - save_cache:
                  name: Build Golden Images Branch Cache
                  paths:
                      - test/visual/screenshots-baseline
                  key: v2-golden-images-{{ .Branch }}-<< parameters.regression_theme >>-<< parameters.regression_color >>-<< parameters.regression_scale >>-<< parameters.regression_dir >>-{{ epoch }}

jobs:
    commitlint:
        executor: node

        steps:
            - checkout
            - restore_cache:
                  keys:
                      - v3b-dependencies-{{ arch }}-{{ checksum "yarn.lock" }}
            - run:
                  name: Installing Dependencies
                  command: yarn --ignore-scripts --frozen-lockfile --cache-folder ~/.cache/yarn
            - save_cache:
                  paths:
                      - ~/.cache/yarn
                      - .wireit
                  key: v3b-dependencies-{{ arch }}-{{ checksum "yarn.lock" }}
            - run:
                  name: Define environment variable with lastest commit's message
                  command: |
                      echo 'export COMMIT_MESSAGE=$(git log -1 --pretty=format:"%s")' >> $BASH_ENV
                      source $BASH_ENV
            - run:
                  name: Lint commit message
                  command: echo "$COMMIT_MESSAGE" | npx commitlint --config commitlint.config.cjs

    test-chromium:
        executor: node

        steps:
            - downstream
            - run:
                  name: Run tests
                  command: yarn test:ci --config web-test-runner.config.ci-chromium.js --group unit --coverage
            - store_test_results:
                  path: /root/project/results/
            - store_artifacts:
                  path: coverage

    test-firefox:
        executor: node
        parallelism: 5

        steps:
            - downstream
            - run:
                  name: Run tests
                  command: |
                      TEST=$(circleci tests glob packages/*/test/*.test.js | circleci tests split --split-by=timings)
                      yarn test:start --files $TEST --config web-test-runner.config.ci-firefox.js --group unit-ci
            - store_test_results:
                  path: /root/project/results/

    test-webkit:
        executor: node
        parallelism: 5

        steps:
            - downstream
            - run:
                  name: Run tests
                  command: |
                      TEST=$(circleci tests glob packages/*/test/*.test.js | circleci tests split --split-by=timings)
                      yarn test:start --files $TEST --config web-test-runner.config.ci-webkit.js --group unit-ci
            - store_test_results:
                  path: /root/project/results/

    lint:
        executor: node

        steps:
            - downstream
            - run:
                  name: Lint
                  command: yarn lint
            - run: yarn analyze
            - run:
                  name: Are there changes?
                  command: git diff-files --exit-code

    preview-docs:
        executor: node

        steps:
            - downstream
            - run:
                  name: Generate Docs
                  command: yarn docs:preview
            - run: echo '/*    /index.html   200' > projects/documentation/dist/_redirects
            - run: |
                  branch=$(git symbolic-ref --short HEAD)
                  branch=$(npx slugify-cli $branch)
                  yarn netlify deploy --alias=$branch

    hcm-visual:
        executor: node

        steps:
            - downstream
            - restore_cache:
                  name: Restore Golden Images Cache
                  keys:
                      - v2-golden-images-<< pipeline.parameters.current_golden_images_hash >>-hcm-
                      - v2-golden-images-main-hcm-
                      - v2-golden-images-main-classic-lightest-medium-ltr-
            - run:
                  name: Count baseline images
                  command: find test/visual/screenshots-baseline -type f | wc -l > count_start.txt
            - run:
                  when: always
                  name: VRT Run
                  command: |
                      yarn test:ci --config web-test-runner.config.vrt.js --group vrt-hcm
            # store results and artifacts before rearranging things for the new cache.
            - store_test_results:
                  path: /root/project/results/
            - run:
                  when: on_success
                  name: Count current images
                  command: find test/visual/screenshots-actual/updates -type f | wc -l > count_end.txt
            # prevent removing regression tests without requiring a new golden cache
            - run:
                  when: on_success
                  name: Fail if there are a different number of images...
                  command: |
                      echo $(cat count_start.txt)
                      echo $(cat count_end.txt)
                      if [[ $(cat count_start.txt) -eq $(cat count_end.txt) ]]; then exit 0; else exit 1; fi
            # build diff review site
            - run:
                  when: on_fail
                  name: Create review site
                  command: |
                      branch=$(git symbolic-ref --short HEAD)
                      node test/visual/review.js --branch=$branch --commit=<< pipeline.git.revision >> --theme="hcm"
                      yarn rollup -c test/visual/rollup.config.js
            - run:
                  when: on_fail
                  name: Publish review site
                  command: |
                      cp projects/documentation/content/favicon.ico test/visual
                      branch=$(git symbolic-ref --short HEAD)
                      hash=$(echo -n $branch-hcm | md5sum | cut -c 1-32)
                      echo hash
                      yarn netlify deploy --alias=$hash --dir=test/visual
            # move "updated" screenshot into the baseline directory before making the new cache
            - run:
                  when: always
                  command: |
                      rm -rf test/visual/screenshots-baseline
                      cp -R test/visual/screenshots-actual/updates test/visual/screenshots-baseline
            - save_cache:
                  when: always
                  name: Build Golden Images Revision Cache
                  paths:
                      - test/visual/screenshots-baseline
                  key: v2-golden-images-{{ .Revision }}-hcm-{{ epoch }}
            - save_cache:
                  name: Build Golden Images Branch Cache
                  paths:
                      - test/visual/screenshots-baseline
                  key: v2-golden-images-{{ .Branch }}-hcm-{{ epoch }}

    visual:
        executor: node
        parameters:
            theme:
                type: string
            color:
                type: string
            scale:
                type: string
            dir:
                type: string
        steps:
            - downstream
            - run-regressions:
                  regression_theme: << parameters.theme >>
                  regression_color: << parameters.color >>
                  regression_scale: << parameters.scale >>
                  regression_dir: << parameters.dir >>

workflows:
    version: 2
    commitlint:
        jobs:
            - commitlint
    build:
        jobs:
            - test-chromium
            - test-firefox
            - test-webkit
            - lint
            - hcm-visual:
                  filters:
                      branches:
                          # Forked pull requests have CIRCLE_BRANCH set to pull/XXX
                          ignore: /pull\/[0-9]+/
            - preview-docs:
                  filters:
                      branches:
                          # Forked pull requests have CIRCLE_BRANCH set to pull/XXX
                          ignore: /pull\/[0-9]+/
            - visual:
                  name: << matrix.theme >>-<< matrix.color >>-<< matrix.scale >>-<< matrix.dir >>
                  matrix:
                      parameters:
                          theme: [classic, express, spectrum-two]
                          color: [lightest, light, dark, darkest]
                          scale: [medium, large]
                          dir: [ltr, rtl]
                  filters:
                      branches:
                          # Forked pull requests have CIRCLE_BRANCH set to pull/XXX
                          ignore: /pull\/[0-9]+/<|MERGE_RESOLUTION|>--- conflicted
+++ resolved
@@ -10,11 +10,7 @@
 parameters:
     current_golden_images_hash:
         type: string
-<<<<<<< HEAD
-        default: 9a721e82794e1956a64d523b3836b01e18dce581
-=======
         default: 3cb248b727e7f6d907052579e211751700c02f1e
->>>>>>> 1b0940f7
     wireit_cache_name:
         type: string
         default: wireit
