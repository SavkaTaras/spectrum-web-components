version: 2.1

executors:
    node:
        docker:
            - image: mcr.microsoft.com/playwright:v1.44.0
        resource_class: large
        environment:
            NODE_ENV: development
parameters:
    # In order to update the VRT baseline images:
    # 1. Copy the hash of the latest golden images cache from the left sidebar in the VRT preview link (not to be confused with the arbitrary hash in the URL).
    # 2. Paste the hash in the current_golden_images_hash default parameter below.
    # 3. Commit this change to the PR branch where the changes exist.
    current_golden_images_hash:
        type: string
<<<<<<< HEAD
        default: 4a40e4538bdca205da532994b41c40189a5b490b
=======
        default: 1bec361b0e6920433b2747ede3d303090897df77
>>>>>>> ed7f2ae4
    wireit_cache_name:
        type: string
        default: wireit
commands:
    downstream:
        steps:
            - checkout
            # - restore_cache:
            #       keys:
            #           - v4c-dependencies-{{ arch }}-{{ checksum "yarn.lock" }}
            # - restore_cache:
            #       keys:
            #           - v4b-<< pipeline.parameters.wireit_cache_name >>-{{ arch }}-{{ checksum "package.json" }}-
            - run:
                  name: Installing Dependencies
                  command: |
                      corepack enable
                      yarn --immutable

            - save_cache:
                  paths:
                      - ~/.cache/yarn
                      - ~/.cache/ms-playwright
                  key: v4c-dependencies-{{ arch }}-{{ checksum "yarn.lock" }}
            - save_cache:
                  paths:
                      - .wireit
                  key: v4b-wireit-{{ arch }}-{{ checksum "package.json" }}-{{ epoch }}
            - attach_workspace:
                  at: /
    run-regressions:
        parameters:
            regression_system:
                type: string
            regression_color:
                type: string
            regression_scale:
                type: string
            regression_dir:
                type: string
        steps:
            - restore_cache:
                  name: Restore Golden Images Cache
                  keys:
                      - v2-golden-images-<< pipeline.parameters.current_golden_images_hash >>-<< parameters.regression_system >>-<< parameters.regression_color >>-<< parameters.regression_scale >>-<< parameters.regression_dir >>-
                      - v2-golden-images-<< pipeline.parameters.current_golden_images_hash >>-<< parameters.regression_color >>-<< parameters.regression_scale >>-<< parameters.regression_dir >>-
                      - v2-golden-images-main-<< parameters.regression_system >>-<< parameters.regression_color >>-<< parameters.regression_scale >>-<< parameters.regression_dir >>-
                      - v2-golden-images-main-<< parameters.regression_color >>-<< parameters.regression_scale >>-<< parameters.regression_dir >>-
            - run:
                  name: Count baseline images
                  command: find test/visual/screenshots-baseline -type f | wc -l > count_start.txt
            - run:
                  when: always
                  name: VRT Run
                  command: |
                      yarn test:ci --config web-test-runner.config.vrt.js --group vrt-<< parameters.regression_system >>-<< parameters.regression_color >>-<< parameters.regression_scale >>-<< parameters.regression_dir >>
            # store results and artifacts before rearranging things for the new cache.
            - store_test_results:
                  path: /root/project/results/
            - run:
                  when: on_success
                  name: Count current images
                  command: find test/visual/screenshots-actual/updates -type f | wc -l > count_end.txt
            # prevent removing regression tests without requiring a new golden cache
            - run:
                  when: on_success
                  name: Fail if there are a different number of images...
                  command: |
                      echo $(cat count_start.txt)
                      echo $(cat count_end.txt)
                      if [[ $(cat count_start.txt) -eq $(cat count_end.txt) ]]; then exit 0; else exit 1; fi
            # build diff review site
            - run:
                  when: always
                  name: Create review site
                  command: |
                      branch=$(git symbolic-ref --short HEAD)
                      node test/visual/review.js --branch=$branch --commit=<< pipeline.git.revision >> --system="<< parameters.regression_system >> << parameters.regression_color >> << parameters.regression_scale >> << parameters.regression_dir >>"
                      yarn rollup -c test/visual/rollup.config.js
            - run:
                  when: always
                  name: Publish review site
                  command: |
                      cp projects/documentation/content/favicon.ico test/visual
                      branch=$(git symbolic-ref --short HEAD)
                      hash=$(echo -n $branch-<< parameters.regression_system >>-<< parameters.regression_color >>-<< parameters.regression_scale >>-<< parameters.regression_dir >> | md5sum | cut -c 1-32)
                      echo "Netlify alias hash: $hash" 
                      echo "Deploying from test/visual directory..."
                      yarn netlify deploy --alias=$hash --cwd test/visual
            # move "updated" screenshot into the baseline directory before making the new cache
            - run:
                  when: always
                  command: |
                      rm -rf test/visual/screenshots-baseline
                      cp -R test/visual/screenshots-actual/updates test/visual/screenshots-baseline
            - save_cache:
                  when: always
                  name: Build Golden Images Revision Cache
                  paths:
                      - test/visual/screenshots-baseline
                  key: v2-golden-images-{{ .Revision }}-<< parameters.regression_system >>-<< parameters.regression_color >>-<< parameters.regression_scale >>-<< parameters.regression_dir >>-{{ epoch }}
            - save_cache:
                  name: Build Golden Images Branch Cache
                  paths:
                      - test/visual/screenshots-baseline
                  key: v2-golden-images-{{ .Branch }}-<< parameters.regression_system >>-<< parameters.regression_color >>-<< parameters.regression_scale >>-<< parameters.regression_dir >>-{{ epoch }}

jobs:
    commitlint:
        executor: node

        steps:
            - downstream
            - run:
                  name: Define environment variable with lastest commit's message
                  command: |
                      echo 'export COMMIT_MESSAGE=$(git log -1 --pretty=format:"%s")' >> $BASH_ENV
                      source $BASH_ENV
            - run:
                  name: Lint commit message
                  command: echo "$COMMIT_MESSAGE" | yarn commitlint --config commitlint.config.cjs

    test-chromium:
        executor: node

        steps:
            - downstream
            - run:
                  name: Run unit tests
                  command: yarn test:ci --config web-test-runner.config.ci-chromium.js --group no-memory-ci --coverage
            - store_test_results:
                  path: /root/project/results/
            - store_artifacts:
                  path: coverage

    test-chromium-memory:
        executor: node

        steps:
            - downstream
            - run:
                  name: Run memory tests
                  command: yarn test:ci --config web-test-runner.config.ci-chromium.js --group memory-ci
            - store_test_results:
                  path: /root/project/results/

    test-firefox:
        executor: node
        parallelism: 5

        steps:
            - downstream
            - run:
                  name: Run tests
                  command: |
                      TEST=$(circleci tests glob packages/*/test/*.test.js | circleci tests split --split-by=timings)
                      yarn test:start --files $TEST --config web-test-runner.config.ci-firefox.js --group unit-ci
            - store_test_results:
                  path: /root/project/results/

    test-webkit:
        executor: node
        parallelism: 5

        steps:
            - downstream
            - run:
                  name: Run tests
                  command: |
                      TEST=$(circleci tests glob packages/*/test/*.test.js | circleci tests split --split-by=timings)
                      yarn test:start --files $TEST --config web-test-runner.config.ci-webkit.js --group unit-ci
            - store_test_results:
                  path: /root/project/results/

    lint:
        executor: node

        steps:
            - downstream
            - run:
                  name: Lint
                  command: yarn lint
            - run: yarn analyze
            - run:
                  name: Are there changes?
                  command: git diff-files --exit-code

    preview-docs:
        executor: node
        steps:
            - downstream
            - run:
                  name: Generate Custom Elements Manifest
                  command: yarn docs:analyze
            - run:
                  name: Move CEM to Storybook directory
                  command: cp projects/documentation/custom-elements.json storybook/
            - run:
                  name: Build documentation
                  command: yarn docs:build
            - run:
                  name: Build Storybook
                  command: yarn storybook:build
            - run: echo '/*    /index.html   200' > projects/documentation/dist/_redirects
            - run: |
                  branch=$(git symbolic-ref --short HEAD)
                  branch=$(npx slugify-cli $branch)
                  yarn netlify deploy --alias=$branch --cwd projects/documentation

    beta-docs:
        executor: node

        steps:
            - downstream
            - run:
                  name: Generate Custom Elements Manifest
                  command: yarn docs:analyze
            - run:
                  name: Move CEM to Storybook directory
                  command: cp projects/documentation/custom-elements.json storybook/
            - run:
                  name: Build documentation
                  command: yarn docs:build
            - run:
                  name: Build Storybook
                  command: yarn storybook:build
            - run: echo '/*    /index.html   200' > projects/documentation/dist/_redirects
            - run: |
                  branch=$(git symbolic-ref --short HEAD)
                  branch=$(npx slugify-cli $branch)
                  yarn netlify deploy --alias=beta --cwd projects/documentation

    hcm-visual:
        executor: node

        steps:
            - downstream
            - restore_cache:
                  name: Restore Golden Images Cache
                  keys:
                      - v2-golden-images-<< pipeline.parameters.current_golden_images_hash >>-hcm-
                      - v2-golden-images-main-hcm-
            - run:
                  name: Count baseline images
                  command: find test/visual/screenshots-baseline -type f | wc -l > count_start.txt
            - run:
                  when: always
                  name: VRT Run
                  command: |
                      yarn test:ci --config web-test-runner.config.vrt.js --group vrt-hcm
            # store results and artifacts before rearranging things for the new cache.
            - store_test_results:
                  path: /root/project/results/
            - run:
                  when: on_success
                  name: Count current images
                  command: find test/visual/screenshots-actual/updates -type f | wc -l > count_end.txt
            # prevent removing regression tests without requiring a new golden cache
            - run:
                  when: on_success
                  name: Fail if there are a different number of images...
                  command: |
                      echo $(cat count_start.txt)
                      echo $(cat count_end.txt)
                      if [[ $(cat count_start.txt) -eq $(cat count_end.txt) ]]; then exit 0; else exit 1; fi
            # build diff review site
            - run:
                  when: always
                  name: Create review site
                  command: |
                      branch=$(git symbolic-ref --short HEAD)
                      node test/visual/review.js --branch=$branch --commit=<< pipeline.git.revision >> --system="hcm"
                      yarn rollup -c test/visual/rollup.config.js
            - run:
                  when: always
                  name: Publish review site
                  command: |
                      cp projects/documentation/content/favicon.ico test/visual
                      branch=$(git symbolic-ref --short HEAD)
                      hash=$(echo -n $branch-hcm | md5sum | cut -c 1-32)
                      echo hash
                      yarn netlify deploy --alias=$hash --cwd test/visual
            # move "updated" screenshot into the baseline directory before making the new cache
            - run:
                  when: always
                  command: |
                      rm -rf test/visual/screenshots-baseline
                      cp -R test/visual/screenshots-actual/updates test/visual/screenshots-baseline
            - save_cache:
                  when: always
                  name: Build Golden Images Revision Cache
                  paths:
                      - test/visual/screenshots-baseline
                  key: v2-golden-images-{{ .Revision }}-hcm-{{ epoch }}
            - save_cache:
                  name: Build Golden Images Branch Cache
                  paths:
                      - test/visual/screenshots-baseline
                  key: v2-golden-images-{{ .Branch }}-hcm-{{ epoch }}

    visual:
        executor: node
        parameters:
            system:
                type: string
            color:
                type: string
            scale:
                type: string
            dir:
                type: string
        steps:
            - downstream
            - run-regressions:
                  regression_system: << parameters.system >>
                  regression_color: << parameters.color >>
                  regression_scale: << parameters.scale >>
                  regression_dir: << parameters.dir >>

workflows:
    version: 2
    commitlint:
        jobs:
            - commitlint
    build:
        jobs:
            - test-chromium
            - test-chromium-memory
            - test-firefox
            - test-webkit
            - lint
            - hcm-visual:
                  filters:
                      branches:
                          # Forked pull requests have CIRCLE_BRANCH set to pull/XXX
                          ignore: /pull\/[0-9]+/
            - preview-docs:
                  filters:
                      branches:
                          # Forked pull requests have CIRCLE_BRANCH set to pull/XXX
                          ignore: /pull\/[0-9]+/
            - beta-docs:
                  filters:
                      branches:
                          # Beta docs are only published from main
                          only: main
            - visual:
                  name: << matrix.system >>-<< matrix.color >>-<< matrix.scale >>-<< matrix.dir >>
                  matrix:
                      parameters:
                          system: [spectrum, express, spectrum-two]
                          color: [light]
                          scale: [medium]
                          dir: [ltr]
                  filters:
                      branches:
                          # Forked pull requests have CIRCLE_BRANCH set to pull/XXX
                          ignore: /pull\/[0-9]+/
            - visual:
                  name: << matrix.system >>-<< matrix.color >>-<< matrix.scale >>-<< matrix.dir >>
                  matrix:
                      parameters:
                          system: [spectrum, express, spectrum-two]
                          color: [dark]
                          scale: [large]
                          dir: [rtl]
                  filters:
                      branches:
                          # Forked pull requests have CIRCLE_BRANCH set to pull/XXX
                          ignore: /pull\/[0-9]+/<|MERGE_RESOLUTION|>--- conflicted
+++ resolved
@@ -14,11 +14,7 @@
     # 3. Commit this change to the PR branch where the changes exist.
     current_golden_images_hash:
         type: string
-<<<<<<< HEAD
-        default: 4a40e4538bdca205da532994b41c40189a5b490b
-=======
         default: 1bec361b0e6920433b2747ede3d303090897df77
->>>>>>> ed7f2ae4
     wireit_cache_name:
         type: string
         default: wireit
